// I like them sometimes, for formatting -pal
#![allow(unused_parens)]

///
/// Capsule for sending 802.15.4 packets with an Atmel RF233.
///
/// This implementation is completely non-blocking. This means that
/// the state machine is somewhat complex, as it must interleave interrupt
/// handling with requests and radio state management. See the SPI
/// read_write_done handler for details.
///
/// To do items:
///    - Support TX power control
///    - Support channel selection
///    - Support link-layer acknowledgements
///    - Support power management (turning radio off)
// Capsule for sending 802.15.4 packets with an Atmel RF233.
//
// Author: Philip Levis
// Date: Jan 12 2017
//

use core::cell::Cell;
use kernel::common::take_cell::TakeCell;
use kernel::hil::gpio;
use kernel::hil::radio;
use kernel::hil::spi;
use kernel::returncode::ReturnCode;
use rf233_const::*;

const INTERRUPT_ID: usize = 0x2154;

#[allow(non_camel_case_types,dead_code)]
#[derive(Copy, Clone, PartialEq)]
enum InternalState {
    // There are 6 high-level states:
    // START -- the initialization sequence
    // ON    -- turning the radio on to receive
    // READY -- waiting to receive packets
    // RX    -- receiving a packet
    // TX    -- transmitting a packet
    // CONFIG -- reconfiguring the radio
    START,
    START_PART_READ,
    START_STATUS_READ,
    START_TURNING_OFF,
    START_CTRL1_SET,
    START_CCA_SET,
    START_PWR_SET,
    START_CTRL2_SET,
    START_IRQMASK_SET,
    START_XAH1_SET,
    START_XAH0_SET,
    START_PANID0_SET,
    START_PANID1_SET,
    START_IEEE0_SET,
    START_IEEE1_SET,
    START_IEEE2_SET,
    START_IEEE3_SET,
    START_IEEE4_SET,
    START_IEEE5_SET,
    START_IEEE6_SET,
    START_IEEE7_SET,
    START_SHORT0_SET,
    START_SHORT1_SET,
    START_CSMA_SEEDED,
    START_RPC_SET,

    // Radio is configured, turning it on.
    ON_STATUS_READ,
    ON_PLL_WAITING,
    ON_PLL_SET,

    // Radio is in the RX_AACK_ON state, ready to receive packets.
    READY,

    // States pertaining to packet transmission.
    // Note that this state machine can be aborted due to
    // an incoming packet; self.transmitting keeps track
    // of whether a transmission is pending.
    TX_STATUS_PRECHECK1,
    TX_WRITING_FRAME,
    TX_WRITING_FRAME_DONE,
    TX_STATUS_PRECHECK2,
    TX_PLL_START,
    TX_PLL_WAIT,
    TX_ARET_ON,
    TX_TRANSMITTING,
    TX_DONE,
    TX_RETURN_TO_RX,

    // This state denotes we began a transmission, but
    // before we could transition to PLL_ON a packet began
    // to be received. When we handle the initial RX interrupt,
    // we'll transition to the correct state. We can't return to READY
    // because we need to block other operations.
    TX_PENDING,

    // Intermediate states when committing configuration from RAM
    // to the chiP; short address, PAN address, tx power and channel
    CONFIG_SHORT0_SET,
    CONFIG_SHORT1_SET,
    CONFIG_PAN0_SET,
    CONFIG_PAN1_SET,
    CONFIG_POWER_SET,
    CONFIG_DONE,

    // RX is a short-lived state for when software has detected
    // the chip is receiving a packet (by internal state) but has
    // not received the interrupt yet. I.e., the SFD has been
    // received but not the rest of the packet yet.
    RX,
    // The packet has been successfully received
    RX_START_READING, // Starting to read a packet out of the radio
    RX_READING_FRAME_LEN, // We've read the length of the frame
    RX_READING_FRAME_LEN_DONE,
    RX_READING_FRAME, // Reading the packet out of the radio
    RX_READING_FRAME_DONE,
    UNKNOWN,
}

// There are two tricky parts to this capsule: buffer management
// and the finite state machine.
//
// Buffer management is tricky because the implementation tries to
// minimize the different buffers it uses. It needs to be able to send
// 2-byte register reads and writes on initialization. So it needs 2
// 2-byte buffers for these. When it is transmitting a packet, it
// performs one long write over SPI to move the packet to the radio.
// It needs a read buffer of equal length so it can check the radio
// state.  Similarly, when it reads a packet out of RAM into a buffer,
// it needs an equal length buffer for the SPI write. Finally, it
// needs a buffer to receive packets into, so it doesn't drop a packet
// just because an application didn't read in time. Therefore, the
// structure needs four buffers: 2 2-byte buffers and two
// packet-length buffers.  Since the SPI callback does not distinguish
// which buffers are being used, the read_write_done callback checks
// which state the stack is in and places the buffers back
// accodingly. A bug here would mean a memory leak and later panic
// when a buffer that should be present has been lost.
//
// The finite state machine is tricky for two reasons. First, the
// radio can issue an interrupt at any time, and the stack handles the
// interrupt (clearing it) by reading the IRQ_STATUS
// register. Therefore, when an interrupt occurs, the next SPI
// operation needs to read IRQ_STATUS (and potentially change
// self.state) before returning to the main state
// machine. self.interrupt_pending indicates if an interrupt has fired
// and therefore must be handled by reading IRQ_STATUS and acting
// accordingly. self.interrupt_handling indicates that a read of
// IRQ_STATUS is pending and so the read_write_done should enact state
// transitions based on the interrupt.
//
// Second, it is possible that a packet starts arriving while the
// stack is preparing a transmission. In this case, the transmission
// needs to be aborted, but restarted once the reception
// completes. The stack keeps track of this with self.transmitting.
// The final state before transmission is TX_ARET_ON; the next step is
// to start transmission. If a start-of-frame interrupt is handled at
// any point in the TX state machine, the stack moves to the RX state
// and waits for the interrupt specifying the entire packet has been
// received.

pub struct RF233<'a, S: spi::SpiMasterDevice + 'a> {
    spi: &'a S,
    radio_on: Cell<bool>,
    transmitting: Cell<bool>,
    receiving: Cell<bool>,
    spi_busy: Cell<bool>,
    interrupt_handling: Cell<bool>,
    interrupt_pending: Cell<bool>,
    config_pending: Cell<bool>,
    reset_pin: &'a gpio::Pin,
    sleep_pin: &'a gpio::Pin,
    irq_pin: &'a gpio::Pin,
    irq_ctl: &'a gpio::PinCtl,
    state: Cell<InternalState>,
    tx_buf: TakeCell<'static, [u8]>,
    rx_buf: TakeCell<'static, [u8]>,
    tx_len: Cell<u8>,
    tx_client: Cell<Option<&'static radio::TxClient>>,
    rx_client: Cell<Option<&'static radio::RxClient>>,
    cfg_client: Cell<Option<&'static radio::ConfigClient>>,
    addr: Cell<u16>,
    pan: Cell<u16>,
    tx_power: Cell<i8>,
    channel: Cell<u8>,
    seq: Cell<u8>,
    spi_rx: TakeCell<'static, [u8]>,
    spi_tx: TakeCell<'static, [u8]>,
    spi_buf: TakeCell<'static, [u8]>,
}

fn setting_to_power(setting: u8) -> i8 {
    match setting {
        0x00 => 4,
        0x01 => 4,
        0x02 => 3,
        0x03 => 3,
        0x04 => 2,
        0x05 => 2,
        0x06 => 1,
        0x07 => 0,
        0x08 => -1,
        0x09 => -2,
        0x0A => -3,
        0x0B => -4,
        0x0C => -6,
        0x0D => -8,
        0x0E => -12,
        0x0F => -17,
<<<<<<< HEAD
        _ => -127
=======
        _ => -127,
>>>>>>> d9b17397
    }
}

fn power_to_setting(power: i8) -> u8 {
    if (power >= 4) {
        return 0x00;
    } else if (power >= 3) {
        return 0x03;
    } else if (power >= 2) {
        return 0x05;
    } else if (power >= 1) {
        return 0x06;
    } else if (power >= 0) {
        return 0x07;
    } else if (power >= -1) {
        return 0x08;
    } else if (power >= -2) {
        return 0x09;
    } else if (power >= -3) {
        return 0x0A;
    } else if (power >= -4) {
        return 0x0B;
    } else if (power >= -6) {
        return 0x0C;
    } else if (power >= -8) {
        return 0x0D;
    } else if (power >= -12) {
        return 0x0E;
    } else {
        return 0x0F;
    }
}

fn interrupt_included(mask: u8, interrupt: u8) -> bool {
    (mask & interrupt) == interrupt
}

impl<'a, S: spi::SpiMasterDevice + 'a> spi::SpiMasterClient for RF233<'a, S> {
    fn read_write_done(&self,
                       mut _write: &'static mut [u8],
                       mut read: Option<&'static mut [u8]>,
                       _len: usize) {
        self.spi_busy.set(false);
        let rbuf = read.take().unwrap();
        let status = rbuf[0] & 0x1f;
        let result = rbuf[1];

        // Need to put buffers back. Four cases:
        // 1. a frame read completed, need to put RX buf back and put the
        //    used write buf back into spi_buf
        // 2. a frame length read completed, need to put RX buf back and
        //    put the used write buf back into spi_buf
        // 3. a frame write completed, need to put TX buf back and put the
        //    used read buf back into spi_buf
        // 4. a register op completed, need to but the used read buf back into
        //    spi_rx and the used write buf into spi_tx. interrupt handling
        //    is implicitly a register op.
        // Note that in cases 1-3, we need to enact a state transition
        // so that, if an interrupt is pending, we don't put the buffers
        // back again. The _DONE states denote that the frame transfer
        // has completed. So we'll put the buffers back only once.
        let state = self.state.get();

        let handling = self.interrupt_handling.get();
        if !handling && state == InternalState::RX_READING_FRAME_LEN {
            self.spi_buf.replace(_write);
            self.rx_buf.replace(rbuf);
            self.state.set(InternalState::RX_READING_FRAME_LEN_DONE);
        } else if !handling && state == InternalState::RX_READING_FRAME {
            self.spi_buf.replace(_write);
            self.rx_buf.replace(rbuf);
            self.state.set(InternalState::RX_READING_FRAME_DONE);
        } else if !handling && state == InternalState::TX_WRITING_FRAME {
            self.spi_buf.replace(rbuf);
            self.tx_buf.replace(_write);
            self.state.set(InternalState::TX_WRITING_FRAME_DONE);
        } else {
            self.spi_rx.replace(rbuf);
            self.spi_tx.replace(_write);
        }

        // This first case is when an interrupt fired during an SPI operation:
        // we wait for the SPI operation to complete then handle the
        // interrupt by reading the IRQ_STATUS register over the SPI.
        // Since itself is an SPI operation, return.
        if self.interrupt_pending.get() == true {
            self.interrupt_pending.set(false);
            self.handle_interrupt();
            return;
        }
        // This second case is when the SPI operation is reading the
        // IRQ_STATUS register from handling an interrupt. Note that
        // we're done handling the interrupt and continue with the
        // state machine. This is an else because handle_interrupt
        // sets interrupt_handling to true.
        if handling {
            self.interrupt_handling.set(false);
            let state = self.state.get();
            let interrupt = result;
            if state == InternalState::ON_PLL_WAITING {
                if interrupt_included(interrupt, IRQ_0_PLL_LOCK) {
                    self.state.set(InternalState::ON_PLL_SET);
                }
            } else if (state == InternalState::TX_TRANSMITTING) &&
                      interrupt_included(interrupt, IRQ_3_TRX_END) {
                self.state.set(InternalState::TX_DONE);
            }
            if interrupt_included(interrupt, IRQ_2_RX_START) {
                // Start of frame
                self.receiving.set(true);
                self.state.set(InternalState::RX);
            }

            // We've received  an entire frame into the frame buffer.
            // There are three cases:
            //   1. we have a receive buffer: copy it out
            //   2. no receive buffer, but transmission pending: send
            //   3. no receive buffer, no transmission: return to waiting
            if (interrupt_included(interrupt, IRQ_3_TRX_END) && self.receiving.get()) {
                self.receiving.set(false);
                if self.rx_buf.is_some() {
                    self.state.set(InternalState::RX_START_READING);
                } else if self.transmitting.get() {
                    self.state_transition_read(RF233Register::MIN,
                                               InternalState::TX_STATUS_PRECHECK1);
                    return;
                } else {
                    self.state_transition_read(RF233Register::TRX_STATUS, InternalState::READY);
                    return;
                }
            }
        }

        match self.state.get() {
            // Default on state; wait for transmit() call or receive
            // interrupt
            InternalState::READY => {
                self.radio_on.set(true);
                if self.config_pending.get() == true {
                    self.state_transition_write(RF233Register::SHORT_ADDR_0,
                                                (self.addr.get() & 0xff) as u8,
                                                InternalState::CONFIG_SHORT0_SET);
                }
                // Useful debug code to test radio can transmit without
                // an app/calling system calls
                //unsafe {
                //    self.transmit(0xFFFF, &mut app_buf, 20);
                //}
            }

            // Starting state, begin start sequence.
            InternalState::START => {
                self.state_transition_read(RF233Register::IRQ_STATUS,
                                           InternalState::START_PART_READ);
            }
            InternalState::START_PART_READ => {
                self.state_transition_read(RF233Register::TRX_STATUS,
                                           InternalState::START_STATUS_READ);
            }
            InternalState::START_STATUS_READ => {
                if status == ExternalState::ON as u8 {
                    self.state_transition_write(RF233Register::TRX_STATE,
                                                RF233TrxCmd::OFF as u8,
                                                InternalState::START_TURNING_OFF);
                } else {
                    self.state_transition_write(RF233Register::TRX_CTRL_1,
                                                TRX_CTRL_1,
                                                InternalState::START_CTRL1_SET);
                }
            }
            InternalState::START_TURNING_OFF => {
                self.irq_pin.make_input();
                self.irq_pin.clear();
                self.irq_ctl.set_input_mode(gpio::InputMode::PullNone);
                self.irq_pin.enable_interrupt(INTERRUPT_ID, gpio::InterruptMode::RisingEdge);

                self.state_transition_write(RF233Register::TRX_CTRL_1,
                                            TRX_CTRL_1,
                                            InternalState::START_CTRL1_SET);
            }
            InternalState::START_CTRL1_SET => {
                let val = self.channel.get() | PHY_CC_CCA_MODE_CS_OR_ED;
                self.state_transition_write(RF233Register::PHY_CC_CCA,
                                            val,
                                            InternalState::START_CCA_SET);
            }
            InternalState::START_CCA_SET => {
                let val = power_to_setting(self.tx_power.get());
                self.state_transition_write(RF233Register::PHY_TX_PWR,
                                            val,
                                            InternalState::START_PWR_SET);
            }
            InternalState::START_PWR_SET => {
                self.state_transition_write(RF233Register::TRX_CTRL_2,
                                            TRX_CTRL_2,
                                            InternalState::START_CTRL2_SET)
            }
            InternalState::START_CTRL2_SET => {
                self.state_transition_write(RF233Register::IRQ_MASK,
                                            IRQ_MASK,
                                            InternalState::START_IRQMASK_SET);
            }

            InternalState::START_IRQMASK_SET => {
                self.state_transition_write(RF233Register::XAH_CTRL_1,
                                            XAH_CTRL_1,
                                            InternalState::START_XAH1_SET);
            }

            InternalState::START_XAH1_SET => {
                // This encapsulates the frame retry and CSMA retry
                // settings in the RF233 C code
                self.state_transition_write(RF233Register::XAH_CTRL_0,
                                            XAH_CTRL_0,
                                            InternalState::START_XAH0_SET);
            }
            InternalState::START_XAH0_SET => {
                self.state_transition_write(RF233Register::PAN_ID_0,
                                            (self.pan.get() >> 8) as u8,
                                            InternalState::START_PANID0_SET);
            }
            InternalState::START_PANID0_SET => {
                self.state_transition_write(RF233Register::PAN_ID_1,
                                            (self.pan.get() & 0xff) as u8,
                                            InternalState::START_PANID1_SET);
            }
            InternalState::START_PANID1_SET => {
                self.state_transition_write(RF233Register::IEEE_ADDR_0,
                                            IEEE_ADDR_0,
                                            InternalState::START_IEEE0_SET);
            }
            InternalState::START_IEEE0_SET => {
                self.state_transition_write(RF233Register::IEEE_ADDR_1,
                                            IEEE_ADDR_1,
                                            InternalState::START_IEEE1_SET);
            }
            InternalState::START_IEEE1_SET => {
                self.state_transition_write(RF233Register::IEEE_ADDR_2,
                                            IEEE_ADDR_2,
                                            InternalState::START_IEEE2_SET);
            }
            InternalState::START_IEEE2_SET => {
                self.state_transition_write(RF233Register::IEEE_ADDR_3,
                                            IEEE_ADDR_3,
                                            InternalState::START_IEEE3_SET);
            }
            InternalState::START_IEEE3_SET => {
                self.state_transition_write(RF233Register::IEEE_ADDR_4,
                                            IEEE_ADDR_4,
                                            InternalState::START_IEEE4_SET);
            }
            InternalState::START_IEEE4_SET => {
                self.state_transition_write(RF233Register::IEEE_ADDR_5,
                                            IEEE_ADDR_5,
                                            InternalState::START_IEEE5_SET);
            }
            InternalState::START_IEEE5_SET => {
                self.state_transition_write(RF233Register::IEEE_ADDR_6,
                                            IEEE_ADDR_6,
                                            InternalState::START_IEEE6_SET);
            }
            InternalState::START_IEEE6_SET => {
                self.state_transition_write(RF233Register::IEEE_ADDR_7,
                                            IEEE_ADDR_7,
                                            InternalState::START_IEEE7_SET);
            }
            InternalState::START_IEEE7_SET => {
                self.state_transition_write(RF233Register::SHORT_ADDR_0,
                                            (self.addr.get() & 0xff) as u8,
                                            InternalState::START_SHORT0_SET);
            }
            InternalState::START_SHORT0_SET => {
                self.state_transition_write(RF233Register::SHORT_ADDR_1,
                                            (self.addr.get() >> 8) as u8,
                                            InternalState::START_SHORT1_SET);
            }
            InternalState::START_SHORT1_SET => {
                self.state_transition_write(RF233Register::CSMA_SEED_0,
                                            SHORT_ADDR_0 + SHORT_ADDR_1,
                                            InternalState::START_CSMA_SEEDED);
            }
            InternalState::START_CSMA_SEEDED => {
                self.state_transition_write(RF233Register::TRX_RPC,
                                            TRX_RPC,
                                            InternalState::START_RPC_SET);
            }
            InternalState::START_RPC_SET => {
                // If asleep, turn on
                self.state_transition_read(RF233Register::TRX_STATUS,
                                           InternalState::ON_STATUS_READ);
            }
            InternalState::ON_STATUS_READ => {
                self.state_transition_write(RF233Register::TRX_STATE,
                                            RF233TrxCmd::PLL_ON as u8,
                                            InternalState::ON_PLL_WAITING);
            }
            InternalState::ON_PLL_WAITING => {
                // Waiting for the PLL interrupt, do nothing
            }

            // Final startup state, transition to READY and turn radio on.
            InternalState::ON_PLL_SET => {
                // We've completed the SPI operation to read the
                // IRQ_STATUS register, triggered by an interrupt
                // denoting moving to the PLL_ON state, so move
                // to RX_ON (see Sec 7, pg 36 of RF233 datasheet
                self.state_transition_write(RF233Register::TRX_STATE,
                                            RF233TrxCmd::RX_AACK_ON as u8,
                                            InternalState::READY);
            }
            InternalState::TX_STATUS_PRECHECK1 => {
                if (status == ExternalState::BUSY_RX_AACK as u8 ||
                    status == ExternalState::BUSY_TX_ARET as u8 ||
                    status == ExternalState::BUSY_RX as u8) {
                    self.state.set(InternalState::TX_PENDING);
                } else {
                    // Something wrong here?
                    self.state.set(InternalState::TX_WRITING_FRAME);
                    let wbuf = self.tx_buf.take().unwrap();
                    self.frame_write(wbuf, self.tx_len.get());
                }
            }
            InternalState::TX_WRITING_FRAME => {} // Should never get here
            InternalState::TX_WRITING_FRAME_DONE => {
                self.state_transition_read(RF233Register::TRX_STATUS,
                                           InternalState::TX_STATUS_PRECHECK2);
            }
            InternalState::TX_STATUS_PRECHECK2 => {
                if (status == ExternalState::BUSY_RX_AACK as u8 ||
                    status == ExternalState::BUSY_TX_ARET as u8 ||
                    status == ExternalState::BUSY_RX as u8) {
                    self.receiving.set(true);
                    self.state.set(InternalState::RX);
                } else {
                    self.state_transition_write(RF233Register::TRX_STATE,
                                                RF233TrxCmd::PLL_ON as u8,
                                                InternalState::TX_PLL_START);
                }
            }
            InternalState::TX_PLL_START => {
                self.state_transition_read(RF233Register::TRX_STATUS, InternalState::TX_PLL_WAIT);
            }
            InternalState::TX_PLL_WAIT => {
                self.transmitting.set(true);
                if status == ExternalState::STATE_TRANSITION_IN_PROGRESS as u8 {
                    self.state_transition_read(RF233Register::TRX_STATUS,
                                               InternalState::TX_PLL_WAIT);
                } else if status != ExternalState::PLL_ON as u8 {
                    self.state_transition_write(RF233Register::TRX_STATE,
                                                RF233TrxCmd::PLL_ON as u8,
                                                InternalState::TX_PLL_WAIT);

                } else {
                    self.state_transition_write(RF233Register::TRX_STATE,
                                                RF233TrxCmd::TX_ARET_ON as u8,
                                                InternalState::TX_ARET_ON);
                }
            }
            InternalState::TX_ARET_ON => {
                self.state_transition_write(RF233Register::TRX_STATE,
                                            RF233TrxCmd::TX_START as u8,
                                            InternalState::TX_TRANSMITTING);
            }
            InternalState::TX_TRANSMITTING => {
                // Do nothing, wait for TRX_END interrupt denoting transmission
                // completed. The code at the top of this SPI handler for
                // interrupt handling will transition to the TX_DONE state.
            }
            InternalState::TX_DONE => {
                self.state_transition_write(RF233Register::TRX_STATE,
                                            RF233TrxCmd::RX_AACK_ON as u8,
                                            InternalState::TX_RETURN_TO_RX);
            }
            InternalState::TX_RETURN_TO_RX => {
                if status == ExternalState::RX_AACK_ON as u8 {
                    self.transmitting.set(false);
                    let buf = self.tx_buf.take();
                    self.state_transition_read(RF233Register::TRX_STATUS, InternalState::READY);

                    self.tx_client
                        .get()
                        .map(|c| { c.send_done(buf.unwrap(), ReturnCode::SUCCESS); });
                } else {
                    self.register_read(RF233Register::TRX_STATUS);
                }
            }

            // This state occurs when, in the midst of starting a
            // transmission, we discovered that the radio had moved into
            // a receive state. Since this will trigger interrupts,
            // we enter this dead state and just wait for the interrupt
            // handlers.
            InternalState::TX_PENDING => {}

            // No operations in the RX state, an SFD interrupt should
            // take us out of it.
            InternalState::RX => {}

            // Read the length out
            InternalState::RX_START_READING => {
                self.state.set(InternalState::RX_READING_FRAME_LEN);
                self.frame_read(self.rx_buf.take().unwrap(), 1);
            }

            InternalState::RX_READING_FRAME_LEN => {} // Should not get this
            InternalState::RX_READING_FRAME_LEN_DONE => {
                // Because the first byte of a frame read is
                // the status of the chip, the first byte of the
                // packet, the length field, is at index 1.
                // Subtract 2 for CRC, 1 for length byte.
                let len = result - 2 + 1;
                // If the packet isn't too long, read it
                if (len <= radio::MAX_PACKET_SIZE && len >= radio::MIN_PACKET_SIZE) {
                    self.state.set(InternalState::RX_READING_FRAME);
                    let rbuf = self.rx_buf.take().unwrap();
                    self.frame_read(rbuf, len);
                } else if self.transmitting.get() {
                    // Packet was too long and a transmission is pending,
                    // start the transmission
                    self.state_transition_read(RF233Register::TRX_STATUS,
                                               InternalState::TX_STATUS_PRECHECK1);
                } else {
                    // Packet was too long and no pending transmission,
                    // return to waiting for packets.
                    self.state_transition_read(RF233Register::TRX_STATUS, InternalState::READY);
                }
            }
            InternalState::RX_READING_FRAME => {} // Should never get this state
            InternalState::RX_READING_FRAME_DONE => {
                self.receiving.set(false);
                // Just read a packet: if a transmission is pending,
                // start the transmission state machine
                if self.transmitting.get() {
                    self.state_transition_read(RF233Register::TRX_STATUS,
                                               InternalState::TX_STATUS_PRECHECK1);
                } else {
                    self.state_transition_read(RF233Register::TRX_STATUS, InternalState::READY);
                }
                self.rx_client.get().map(|client| {
                    let rbuf = self.rx_buf.take().unwrap();
                    // Subtract the CRC and add the length byte
                    let len = rbuf[1] - 2 + 1;
                    client.receive(rbuf, len, ReturnCode::SUCCESS);
                });
            }

            InternalState::CONFIG_SHORT0_SET => {
                self.state_transition_write(RF233Register::SHORT_ADDR_1,
                                            (self.addr.get() >> 8) as u8,
                                            InternalState::CONFIG_SHORT1_SET);
            }
            InternalState::CONFIG_SHORT1_SET => {
                self.state_transition_write(RF233Register::PAN_ID_0,
                                            (self.pan.get() & 0xff) as u8,
                                            InternalState::CONFIG_PAN0_SET);
            }
            InternalState::CONFIG_PAN0_SET => {
                self.state_transition_write(RF233Register::PAN_ID_1,
                                            (self.pan.get() >> 8) as u8,
                                            InternalState::CONFIG_PAN1_SET);
<<<<<<< HEAD
            }
            InternalState::CONFIG_PAN1_SET => {
                let val = power_to_setting(self.tx_power.get());
                self.state_transition_write(RF233Register::PHY_TX_PWR,
                                            val,
                                            InternalState::CONFIG_POWER_SET);
            }

            InternalState::CONFIG_POWER_SET => {
                let val = self.channel.get() | PHY_CC_CCA_MODE_CS_OR_ED;
                self.state_transition_write(RF233Register::PHY_CC_CCA,
                                            val,
                                            InternalState::CONFIG_DONE);
            }

            InternalState::CONFIG_DONE => {
                self.config_pending.set(false);
                self.state_transition_read(RF233Register::TRX_STATUS,
                                           InternalState::READY);
                self.cfg_client.get().map(|c| {
                    c.config_done(ReturnCode::SUCCESS);
                });
            }
=======
            }
            InternalState::CONFIG_PAN1_SET => {
                let val = power_to_setting(self.tx_power.get());
                self.state_transition_write(RF233Register::PHY_TX_PWR,
                                            val,
                                            InternalState::CONFIG_POWER_SET);
            }

            InternalState::CONFIG_POWER_SET => {
                let val = self.channel.get() | PHY_CC_CCA_MODE_CS_OR_ED;
                self.state_transition_write(RF233Register::PHY_CC_CCA,
                                            val,
                                            InternalState::CONFIG_DONE);
            }

            InternalState::CONFIG_DONE => {
                self.config_pending.set(false);
                self.state_transition_read(RF233Register::TRX_STATUS, InternalState::READY);
                self.cfg_client.get().map(|c| { c.config_done(ReturnCode::SUCCESS); });
            }
>>>>>>> d9b17397

            InternalState::UNKNOWN => {}
        }
    }
}

impl<'a, S: spi::SpiMasterDevice + 'a> gpio::Client for RF233<'a, S> {
    fn fired(&self, identifier: usize) {
        if identifier == INTERRUPT_ID {
            self.handle_interrupt();
        }
    }
}

impl<'a, S: spi::SpiMasterDevice + 'a> RF233<'a, S> {
    pub fn new(spi: &'a S,
               reset: &'a gpio::Pin,
               sleep: &'a gpio::Pin,
               irq: &'a gpio::Pin,
               ctl: &'a gpio::PinCtl)
               -> RF233<'a, S> {
        RF233 {
            spi: spi,
            reset_pin: reset,
            sleep_pin: sleep,
            irq_pin: irq,
            irq_ctl: ctl,
            radio_on: Cell::new(false),
            transmitting: Cell::new(false),
            receiving: Cell::new(false),
            spi_busy: Cell::new(false),
            state: Cell::new(InternalState::START),
            interrupt_handling: Cell::new(false),
            interrupt_pending: Cell::new(false),
            config_pending: Cell::new(false),
            tx_buf: TakeCell::empty(),
            rx_buf: TakeCell::empty(),
            tx_len: Cell::new(0),
            tx_client: Cell::new(None),
            rx_client: Cell::new(None),
            cfg_client: Cell::new(None),
            addr: Cell::new(0),
            pan: Cell::new(0),
            tx_power: Cell::new(setting_to_power(PHY_TX_PWR)),
            channel: Cell::new(PHY_CHANNEL),
            seq: Cell::new(0),
            spi_rx: TakeCell::empty(),
            spi_tx: TakeCell::empty(),
            spi_buf: TakeCell::empty(),
        }
    }

    fn handle_interrupt(&self) {
        // Because the first thing we do on handling an interrupt is
        // read the IRQ status, we defer handling the state transition
        // to the SPI handler
        if self.spi_busy.get() == false {
            self.interrupt_handling.set(true);
            self.register_read(RF233Register::IRQ_STATUS);
        } else {
            self.interrupt_pending.set(true);
        }
    }

    fn register_write(&self, reg: RF233Register, val: u8) -> ReturnCode {

        if (self.spi_busy.get() || self.spi_tx.is_none() || self.spi_rx.is_none()) {
            return ReturnCode::EBUSY;
        }
        let wbuf = self.spi_tx.take().unwrap();
        let rbuf = self.spi_rx.take().unwrap();
        wbuf[0] = (reg as u8) | RF233BusCommand::REGISTER_WRITE as u8;
        wbuf[1] = val;
        self.spi.read_write_bytes(wbuf, Some(rbuf), 2);
        self.spi_busy.set(true);

        ReturnCode::SUCCESS
    }

    fn register_read(&self, reg: RF233Register) -> ReturnCode {

        if (self.spi_busy.get() || self.spi_tx.is_none() || self.spi_rx.is_none()) {
            return ReturnCode::EBUSY;
        }

        let wbuf = self.spi_tx.take().unwrap();
        let rbuf = self.spi_rx.take().unwrap();
        wbuf[0] = (reg as u8) | RF233BusCommand::REGISTER_READ as u8;
        wbuf[1] = 0;
        self.spi.read_write_bytes(wbuf, Some(rbuf), 2);
        self.spi_busy.set(true);

        ReturnCode::SUCCESS
    }

    fn frame_write(&self, buf: &'static mut [u8], buf_len: u8) -> ReturnCode {
        if self.spi_busy.get() {
            return ReturnCode::EBUSY;
        }

        let op_len = (buf_len + 1) as usize;
        buf[0] = RF233BusCommand::FRAME_WRITE as u8;
        self.spi.read_write_bytes(buf, self.spi_buf.take(), op_len);
        self.spi_busy.set(true);
        ReturnCode::SUCCESS
    }

    fn frame_read(&self, buf: &'static mut [u8], buf_len: u8) -> ReturnCode {
        if self.spi_busy.get() {
            return ReturnCode::EBUSY;
        }
        let op_len = (buf_len + 1) as usize;
        let wbuf = self.spi_buf.take().unwrap();
        wbuf[0] = RF233BusCommand::FRAME_READ as u8;
        self.spi.read_write_bytes(wbuf, Some(buf), op_len);
        self.spi_busy.set(true);
        ReturnCode::SUCCESS
    }


    fn state_transition_write(&self, reg: RF233Register, val: u8, state: InternalState) {
        self.state.set(state);
        self.register_write(reg, val);
    }

    fn state_transition_read(&self, reg: RF233Register, state: InternalState) {
        self.state.set(state);
        self.register_read(reg);
    }

    /// Generate the 802.15.4 header and set up the radio's state to
    /// be able to send the packet (store reference, etc.).
    // For details on frame format, the old CC2420 datasheet is a
    // very good guide. -pal
    fn prepare_packet(&self, buf: &'static mut [u8], len: u8, dest: u16) {
        buf[0] = 0x00; // Where the frame command will go.
        buf[1] = len + 2 - 1; // plus 2 for CRC, - 1 for length byte  1/6/17 PAL
        buf[2] = 0x61; // 0x40: intra-PAN; 0x20: ack requested; 0x01: data frame
        buf[3] = 0x88; // 0x80: 16-bit src addr; 0x08: 16-bit dest addr
        buf[4] = self.seq.get();
        buf[5] = (self.pan.get() & 0xFF) as u8; // PAN id is 16 bits
        buf[6] = (self.pan.get() >> 8) as u8;
        buf[7] = (dest & 0xff) as u8;
        buf[8] = (dest >> 8) as u8;
        buf[9] = (self.addr.get() & 0xFF) as u8;
        buf[10] = (self.addr.get() >> 8) as u8;

        self.seq.set(self.seq.get() + 1);
        self.tx_buf.replace(buf);
        self.tx_len.set(len);
    }
}

impl<'a, S: spi::SpiMasterDevice + 'a> radio::Radio for RF233<'a, S> {}

impl<'a, S: spi::SpiMasterDevice + 'a> radio::RadioConfig for RF233<'a, S> {
    fn initialize(&self,
                  buf: &'static mut [u8],
                  reg_write: &'static mut [u8],
                  reg_read: &'static mut [u8])
                  -> ReturnCode {
        if (buf.len() < radio::MAX_BUF_SIZE || reg_read.len() != 2 || reg_write.len() != 2) {
            return ReturnCode::ESIZE;
        }
        self.spi_buf.replace(buf);
        self.spi_rx.replace(reg_read);
        self.spi_tx.replace(reg_write);
        ReturnCode::SUCCESS
    }

    fn reset(&self) -> ReturnCode {
        self.spi.configure(spi::ClockPolarity::IdleLow,
                           spi::ClockPhase::SampleLeading,
                           100000);
        self.reset_pin.make_output();
        self.sleep_pin.make_output();
        for _i in 0..10000 {
            self.reset_pin.clear();
        }
        self.reset_pin.set();
        self.sleep_pin.clear();
        self.transmitting.set(false);
        ReturnCode::SUCCESS
    }

    fn start(&self) -> ReturnCode {
        if self.state.get() != InternalState::START {
            return ReturnCode::FAIL;
        }
        self.register_read(RF233Register::PART_NUM);
        ReturnCode::SUCCESS
    }

    fn stop(&self) -> ReturnCode {
        ReturnCode::FAIL
    }

<<<<<<< HEAD
    fn is_on(&self) -> bool {
        self.radio_on.get()
    }

    fn busy(&self) -> bool {
        self.state.get() != InternalState::READY
=======
    fn set_transmit_client(&self, client: &'static radio::TxClient) {
        self.tx_client.set(Some(client));
    }

    fn set_receive_client(&self, client: &'static radio::RxClient, buffer: &'static mut [u8]) {
        self.rx_client.set(Some(client));
        self.rx_buf.replace(buffer);
    }

    fn set_config_client(&self, client: &'static radio::ConfigClient) {
        self.cfg_client.set(Some(client));
    }

    fn set_receive_buffer(&self, buffer: &'static mut [u8]) {
        self.rx_buf.replace(buffer);
>>>>>>> d9b17397
    }

    fn config_set_address(&self, addr: u16) {
        self.addr.set(addr);
    }

<<<<<<< HEAD
    fn config_commit(&self) -> ReturnCode {
        let pending = self.config_pending.get();
        if pending {
            ReturnCode::SUCCESS
        } else {
            self.config_pending.set(true);

            let state = self.state.get();
            if state == InternalState::START {
                // Configuration will be pushed automatically on boot
                ReturnCode::SUCCESS
            } else if state == InternalState::READY {
                // Start configuration commit
                self.state_transition_write(RF233Register::SHORT_ADDR_0,
                                            (self.addr.get() & 0xff) as u8,
                                            InternalState::CONFIG_SHORT0_SET);
                ReturnCode::SUCCESS
            } else {
                // Pending flag will be checked on return to READY
                // and commit started
                ReturnCode::SUCCESS
            }
        }
    }

    fn set_config_client(&self, client: &'static radio::ConfigClient) {
        self.cfg_client.set(Some(client));
    }

    fn config_set_address(&self, addr: u16) {
        self.addr.set(addr);
    }

=======
>>>>>>> d9b17397
    fn config_set_pan(&self, id: u16) {
        self.pan.set(id);
    }

    fn config_set_tx_power(&self, power: i8) -> ReturnCode {
        if (power > 4 || power < -17) {
            ReturnCode::EINVAL
<<<<<<< HEAD
        } else {
            self.tx_power.set(power);
            ReturnCode::SUCCESS
        }
    }

    fn config_set_channel(&self, chan: u8) -> ReturnCode {
        if chan >= 11 && chan <= 26 {
            self.channel.set(chan);
            ReturnCode::SUCCESS
        } else {
            ReturnCode::EINVAL
=======
        } else {
            self.tx_power.set(power);
            ReturnCode::SUCCESS
        }
    }

    fn config_set_channel(&self, chan: u8) -> ReturnCode {
        if chan >= 11 && chan <= 26 {
            self.channel.set(chan);
            ReturnCode::SUCCESS
        } else {
            ReturnCode::EINVAL
        }
    }


    fn config_address(&self) -> u16 {
        self.addr.get()
    }
    /// The 16-bit PAN ID
    fn config_pan(&self) -> u16 {
        self.pan.get()
    }
    /// The transmit power, in dBm
    fn config_tx_power(&self) -> i8 {
        self.tx_power.get()
    }
    /// The 802.15.4 channel
    fn config_channel(&self) -> u8 {
        self.channel.get()
    }

    fn config_commit(&self) -> ReturnCode {
        let pending = self.config_pending.get();
        if !pending {
            self.config_pending.set(true);
            let state = self.state.get();

            if state == InternalState::READY {
                // Start configuration commit
                self.state_transition_write(RF233Register::SHORT_ADDR_0,
                                            (self.addr.get() & 0xff) as u8,
                                            InternalState::CONFIG_SHORT0_SET);
            } else {
                // Do nothing --
                // Configuration will be pushed automatically on boot,
                // or pending flag will be checked on return to READY
                // and commit started
            }
>>>>>>> d9b17397
        }
        ReturnCode::SUCCESS
    }


    fn config_address(&self) -> u16 {
        self.addr.get()
    }
    /// The 16-bit PAN ID
    fn config_pan(&self) -> u16 {
        self.pan.get()
    }
    /// The transmit power, in dBm
    fn config_tx_power(&self) -> i8 {
        self.tx_power.get()
    }
    /// The 802.15.4 channel
    fn config_channel(&self) -> u8 {
        self.channel.get()
    }
}

impl<'a, S: spi::SpiMasterDevice + 'a> radio::RadioData for RF233<'a, S> {
    // + 1 because we need space for the frame read/write byte for
    // the SPI command. Otherwise, if the packet begins at byte 0, we
    // have to copy it into a buffer whose byte 0 is the frame read/write
    // command.
    fn payload_offset(&self) -> u8 {
        radio::HEADER_SIZE + 1
    }

    fn header_size(&self) -> u8 {
        radio::HEADER_SIZE
    }

    fn packet_get_src(&self, packet: &'static [u8]) -> u16 {
        if packet.len() < radio::HEADER_SIZE as usize {
            return 0;
        } else {
            return 0;
        }
    }
    fn packet_get_dest(&self, packet: &'static [u8]) -> u16 {
        if packet.len() < radio::HEADER_SIZE as usize {
            return 0;
        } else {
            return 0;
        }
    }
    fn packet_get_length(&self, packet: &'static [u8]) -> u16 {
        if packet.len() < radio::HEADER_SIZE as usize {
            return 0;
        } else {
            return 0;
        }
    }
    fn packet_get_pan(&self, packet: &'static [u8]) -> u16 {
        if packet.len() < radio::HEADER_SIZE as usize {
            return 0;
        } else {
            return 0;
        }
    }


    fn set_transmit_client(&self, client: &'static radio::TxClient) {
        self.tx_client.set(Some(client));
    }

    fn set_receive_client(&self, client: &'static radio::RxClient, buffer: &'static mut [u8]) {
        self.rx_client.set(Some(client));
        self.rx_buf.replace(buffer);
    }

    fn set_receive_buffer(&self, buffer: &'static mut [u8]) {
        self.rx_buf.replace(buffer);
    }

    fn transmit(&self, dest: u16, payload: &'static mut [u8], len: u8) -> ReturnCode {
        let state = self.state.get();
        if !self.radio_on.get() {
            return ReturnCode::EOFF;
        } else if self.tx_buf.is_some() || self.transmitting.get() {
            return ReturnCode::EBUSY;
        } else if (len + 2) as usize >= payload.len() {
            // Not enough room for CRC
            return ReturnCode::ESIZE;
        }

        self.prepare_packet(payload, len, dest);
        self.transmitting.set(true);
        if !self.receiving.get() && state == InternalState::READY {
            self.state_transition_read(RF233Register::TRX_STATUS,
                                       InternalState::TX_STATUS_PRECHECK1);
        }
        return ReturnCode::SUCCESS;
    }
}<|MERGE_RESOLUTION|>--- conflicted
+++ resolved
@@ -209,11 +209,7 @@
         0x0D => -8,
         0x0E => -12,
         0x0F => -17,
-<<<<<<< HEAD
-        _ => -127
-=======
         _ => -127,
->>>>>>> d9b17397
     }
 }
 
@@ -674,7 +670,6 @@
                 self.state_transition_write(RF233Register::PAN_ID_1,
                                             (self.pan.get() >> 8) as u8,
                                             InternalState::CONFIG_PAN1_SET);
-<<<<<<< HEAD
             }
             InternalState::CONFIG_PAN1_SET => {
                 let val = power_to_setting(self.tx_power.get());
@@ -692,34 +687,9 @@
 
             InternalState::CONFIG_DONE => {
                 self.config_pending.set(false);
-                self.state_transition_read(RF233Register::TRX_STATUS,
-                                           InternalState::READY);
-                self.cfg_client.get().map(|c| {
-                    c.config_done(ReturnCode::SUCCESS);
-                });
-            }
-=======
-            }
-            InternalState::CONFIG_PAN1_SET => {
-                let val = power_to_setting(self.tx_power.get());
-                self.state_transition_write(RF233Register::PHY_TX_PWR,
-                                            val,
-                                            InternalState::CONFIG_POWER_SET);
-            }
-
-            InternalState::CONFIG_POWER_SET => {
-                let val = self.channel.get() | PHY_CC_CCA_MODE_CS_OR_ED;
-                self.state_transition_write(RF233Register::PHY_CC_CCA,
-                                            val,
-                                            InternalState::CONFIG_DONE);
-            }
-
-            InternalState::CONFIG_DONE => {
-                self.config_pending.set(false);
                 self.state_transition_read(RF233Register::TRX_STATUS, InternalState::READY);
                 self.cfg_client.get().map(|c| { c.config_done(ReturnCode::SUCCESS); });
             }
->>>>>>> d9b17397
 
             InternalState::UNKNOWN => {}
         }
@@ -917,72 +887,22 @@
         ReturnCode::FAIL
     }
 
-<<<<<<< HEAD
     fn is_on(&self) -> bool {
         self.radio_on.get()
     }
 
     fn busy(&self) -> bool {
         self.state.get() != InternalState::READY
-=======
-    fn set_transmit_client(&self, client: &'static radio::TxClient) {
-        self.tx_client.set(Some(client));
-    }
-
-    fn set_receive_client(&self, client: &'static radio::RxClient, buffer: &'static mut [u8]) {
-        self.rx_client.set(Some(client));
-        self.rx_buf.replace(buffer);
     }
 
     fn set_config_client(&self, client: &'static radio::ConfigClient) {
         self.cfg_client.set(Some(client));
     }
 
-    fn set_receive_buffer(&self, buffer: &'static mut [u8]) {
-        self.rx_buf.replace(buffer);
->>>>>>> d9b17397
-    }
-
     fn config_set_address(&self, addr: u16) {
         self.addr.set(addr);
     }
 
-<<<<<<< HEAD
-    fn config_commit(&self) -> ReturnCode {
-        let pending = self.config_pending.get();
-        if pending {
-            ReturnCode::SUCCESS
-        } else {
-            self.config_pending.set(true);
-
-            let state = self.state.get();
-            if state == InternalState::START {
-                // Configuration will be pushed automatically on boot
-                ReturnCode::SUCCESS
-            } else if state == InternalState::READY {
-                // Start configuration commit
-                self.state_transition_write(RF233Register::SHORT_ADDR_0,
-                                            (self.addr.get() & 0xff) as u8,
-                                            InternalState::CONFIG_SHORT0_SET);
-                ReturnCode::SUCCESS
-            } else {
-                // Pending flag will be checked on return to READY
-                // and commit started
-                ReturnCode::SUCCESS
-            }
-        }
-    }
-
-    fn set_config_client(&self, client: &'static radio::ConfigClient) {
-        self.cfg_client.set(Some(client));
-    }
-
-    fn config_set_address(&self, addr: u16) {
-        self.addr.set(addr);
-    }
-
-=======
->>>>>>> d9b17397
     fn config_set_pan(&self, id: u16) {
         self.pan.set(id);
     }
@@ -990,20 +910,6 @@
     fn config_set_tx_power(&self, power: i8) -> ReturnCode {
         if (power > 4 || power < -17) {
             ReturnCode::EINVAL
-<<<<<<< HEAD
-        } else {
-            self.tx_power.set(power);
-            ReturnCode::SUCCESS
-        }
-    }
-
-    fn config_set_channel(&self, chan: u8) -> ReturnCode {
-        if chan >= 11 && chan <= 26 {
-            self.channel.set(chan);
-            ReturnCode::SUCCESS
-        } else {
-            ReturnCode::EINVAL
-=======
         } else {
             self.tx_power.set(power);
             ReturnCode::SUCCESS
@@ -1053,26 +959,8 @@
                 // or pending flag will be checked on return to READY
                 // and commit started
             }
->>>>>>> d9b17397
         }
         ReturnCode::SUCCESS
-    }
-
-
-    fn config_address(&self) -> u16 {
-        self.addr.get()
-    }
-    /// The 16-bit PAN ID
-    fn config_pan(&self) -> u16 {
-        self.pan.get()
-    }
-    /// The transmit power, in dBm
-    fn config_tx_power(&self) -> i8 {
-        self.tx_power.get()
-    }
-    /// The 802.15.4 channel
-    fn config_channel(&self) -> u8 {
-        self.channel.get()
     }
 }
 
