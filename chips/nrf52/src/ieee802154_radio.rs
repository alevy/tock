// Licensed under the Apache License, Version 2.0 or the MIT License.
// SPDX-License-Identifier: Apache-2.0 OR MIT
// Copyright Tock Contributors 2022.

//! IEEE 802.15.4 radio driver for nRF52

use core::cell::Cell;
use core::convert::TryFrom;
use kernel;
use kernel::hil::radio::{self, PowerClient, RadioData};
use kernel::hil::time::{Alarm, AlarmClient};
use kernel::utilities::cells::{OptionalCell, TakeCell};
use kernel::utilities::registers::interfaces::{Readable, Writeable};
use kernel::utilities::registers::{register_bitfields, ReadOnly, ReadWrite, WriteOnly};
use kernel::utilities::StaticRef;
use kernel::ErrorCode;

use nrf5x;
use nrf5x::constants::TxPower;

use self::Shortcut::RXREADY_CCASTART;

// This driver has some significant flaws -- no ACK support, power cycles
// the radio after every transmission or reception,
// doesn't always check hardware for errors and instead defaults to
// returning Ok(()). However as of 05/26/20 it does interoperate
// with other 15.4 implementations for Tock's basic 15.4 apps.

const RADIO_BASE: StaticRef<RadioRegisters> =
    unsafe { StaticRef::new(0x40001000 as *const RadioRegisters) };

const ACK_FLAG: u8 = 0b00100000;

pub const IEEE802154_PAYLOAD_LENGTH: usize = 255;
pub const IEEE802154_BACKOFF_PERIOD: usize = 320; //microseconds = 20 symbols
pub const IEEE802154_ACK_TIME: usize = 512; //microseconds = 32 symbols
pub const IEEE802154_MAX_POLLING_ATTEMPTS: u8 = 4;
pub const IEEE802154_MIN_BE: u8 = 3;
pub const IEEE802154_MAX_BE: u8 = 5;
pub const RAM_LEN_BITS: usize = 8;
pub const RAM_S1_BITS: usize = 0;
pub const PREBUF_LEN_BYTES: usize = 2;

// artifact of entanglement with rf233 implementation, mac layer
// places packet data starting PSDU_OFFSET=2 bytes after start of
// buffer to make room for 1 byte spi header required when communicating
// with rf233 over SPI. nrf radio does not need this header, so we
// have to pretend the frame buffer starts 1 byte later than the
// frame passed by the mac layer. We can't just drop the byte from
// the buffer because then it would be lost forever when we tried
// to return the frame buffer.
const MIMIC_PSDU_OFFSET: u32 = 1;

// IEEEStd 802.15.4-2011 Section 8.1.2.2
// Frequency is 2405 + 5 * (k - 11) MHz, where k = 11, 12, ... , 26.
#[derive(PartialEq, Debug, Copy, Clone)]
pub enum RadioChannel {
    DataChannel11 = 5,
    DataChannel12 = 10,
    DataChannel13 = 15,
    DataChannel14 = 20,
    DataChannel15 = 25,
    DataChannel16 = 30,
    DataChannel17 = 35,
    DataChannel18 = 40,
    DataChannel19 = 45,
    DataChannel20 = 50,
    DataChannel21 = 55,
    DataChannel22 = 60,
    DataChannel23 = 65,
    DataChannel24 = 70,
    DataChannel25 = 75,
    DataChannel26 = 80,
}

impl RadioChannel {
    pub fn get_channel_index(&self) -> u8 {
        match *self {
            RadioChannel::DataChannel11 => 11,
            RadioChannel::DataChannel12 => 12,
            RadioChannel::DataChannel13 => 13,
            RadioChannel::DataChannel14 => 14,
            RadioChannel::DataChannel15 => 15,
            RadioChannel::DataChannel16 => 16,
            RadioChannel::DataChannel17 => 17,
            RadioChannel::DataChannel18 => 18,
            RadioChannel::DataChannel19 => 19,
            RadioChannel::DataChannel20 => 20,
            RadioChannel::DataChannel21 => 21,
            RadioChannel::DataChannel22 => 22,
            RadioChannel::DataChannel23 => 23,
            RadioChannel::DataChannel24 => 24,
            RadioChannel::DataChannel25 => 25,
            RadioChannel::DataChannel26 => 26,
        }
    }
}

impl TryFrom<u8> for RadioChannel {
    type Error = ();

    fn try_from(val: u8) -> Result<RadioChannel, ()> {
        match val {
            11 => Ok(RadioChannel::DataChannel11),
            12 => Ok(RadioChannel::DataChannel12),
            13 => Ok(RadioChannel::DataChannel13),
            14 => Ok(RadioChannel::DataChannel14),
            15 => Ok(RadioChannel::DataChannel15),
            16 => Ok(RadioChannel::DataChannel16),
            17 => Ok(RadioChannel::DataChannel17),
            18 => Ok(RadioChannel::DataChannel18),
            19 => Ok(RadioChannel::DataChannel19),
            20 => Ok(RadioChannel::DataChannel20),
            21 => Ok(RadioChannel::DataChannel21),
            22 => Ok(RadioChannel::DataChannel22),
            23 => Ok(RadioChannel::DataChannel23),
            24 => Ok(RadioChannel::DataChannel24),
            25 => Ok(RadioChannel::DataChannel25),
            26 => Ok(RadioChannel::DataChannel26),
            _ => Err(()),
        }
    }
}

#[repr(C)]
struct RadioRegisters {
    /// Enable Radio in TX mode
    /// - Address: 0x000 - 0x004
    task_txen: WriteOnly<u32, Task::Register>,
    /// Enable Radio in RX mode
    /// - Address: 0x004 - 0x008
    task_rxen: WriteOnly<u32, Task::Register>,
    /// Start Radio
    /// - Address: 0x008 - 0x00c
    task_start: WriteOnly<u32, Task::Register>,
    /// Stop Radio
    /// - Address: 0x00c - 0x010
    task_stop: WriteOnly<u32, Task::Register>,
    /// Disable Radio
    /// - Address: 0x010 - 0x014
    task_disable: WriteOnly<u32, Task::Register>,
    /// Start the RSSI and take one single sample of the receive signal strength
    /// - Address: 0x014- 0x018
    task_rssistart: WriteOnly<u32, Task::Register>,
    /// Stop the RSSI measurement
    /// - Address: 0x018 - 0x01c
    task_rssistop: WriteOnly<u32, Task::Register>,
    /// Start the bit counter
    /// - Address: 0x01c - 0x020
    task_bcstart: WriteOnly<u32, Task::Register>,
    /// Stop the bit counter
    /// - Address: 0x020 - 0x024
    task_bcstop: WriteOnly<u32, Task::Register>,
    /// Reserved
    _reserved1: [u32; 2],
    /// Stop the bit counter
    /// - Address: 0x02c - 0x030
    task_ccastart: WriteOnly<u32, Task::Register>,
    /// Stop the bit counter
    /// - Address: 0x030 - 0x034
    task_ccastop: WriteOnly<u32, Task::Register>,
    /// Reserved
    _reserved2: [u32; 51],
    /// Radio has ramped up and is ready to be started
    /// - Address: 0x100 - 0x104
    event_ready: ReadWrite<u32, Event::Register>,
    /// Address sent or received
    /// - Address: 0x104 - 0x108
    event_address: ReadWrite<u32, Event::Register>,
    /// Packet payload sent or received
    /// - Address: 0x108 - 0x10c
    event_payload: ReadWrite<u32, Event::Register>,
    /// Packet sent or received
    /// - Address: 0x10c - 0x110
    event_end: ReadWrite<u32, Event::Register>,
    /// Radio has been disabled
    /// - Address: 0x110 - 0x114
    event_disabled: ReadWrite<u32, Event::Register>,
    /// A device address match occurred on the last received packet
    /// - Address: 0x114 - 0x118
    event_devmatch: ReadWrite<u32>,
    /// No device address match occurred on the last received packet
    /// - Address: 0x118 - 0x11c
    event_devmiss: ReadWrite<u32, Event::Register>,
    /// Sampling of receive signal strength complete
    /// - Address: 0x11c - 0x120
    event_rssiend: ReadWrite<u32, Event::Register>,
    /// Reserved
    _reserved3: [u32; 2],
    /// Bit counter reached bit count value
    /// - Address: 0x128 - 0x12c
    event_bcmatch: ReadWrite<u32, Event::Register>,
    /// Reserved
    _reserved4: [u32; 1],
    /// Packet received with CRC ok
    /// - Address: 0x130 - 0x134
    event_crcok: ReadWrite<u32, Event::Register>,
    /// Packet received with CRC error
    /// - Address: 0x134 - 0x138
    crcerror: ReadWrite<u32, Event::Register>,
    /// IEEE 802.15.4 length field received
    /// - Address: 0x138 - 0x13c
    event_framestart: ReadWrite<u32, Event::Register>,
    /// Reserved
    _reserved5: [u32; 2],
    /// Wireless medium in idle - clear to send
    /// - Address: 0x144-0x148
    event_ccaidle: ReadWrite<u32, Event::Register>,
    /// Wireless medium busy - do not send
    /// - Address: 0x148-0x14c
    event_ccabusy: ReadWrite<u32, Event::Register>,
    /// Reserved
    _reserved6: [u32; 45],
    /// Shortcut register
    /// - Address: 0x200 - 0x204
    shorts: ReadWrite<u32, Shortcut::Register>,
    /// Reserved
    _reserved7: [u32; 64],
    /// Enable interrupt
    /// - Address: 0x304 - 0x308
    intenset: ReadWrite<u32, Interrupt::Register>,
    /// Disable interrupt
    /// - Address: 0x308 - 0x30c
    intenclr: ReadWrite<u32, Interrupt::Register>,
    /// Reserved
    _reserved8: [u32; 61],
    /// CRC status
    /// - Address: 0x400 - 0x404
    crcstatus: ReadOnly<u32, Event::Register>,
    /// Reserved
    _reserved9: [u32; 1],
    /// Received address
    /// - Address: 0x408 - 0x40c
    rxmatch: ReadOnly<u32, ReceiveMatch::Register>,
    /// CRC field of previously received packet
    /// - Address: 0x40c - 0x410
    rxcrc: ReadOnly<u32, ReceiveCrc::Register>,
    /// Device address match index
    /// - Address: 0x410 - 0x414
    dai: ReadOnly<u32, DeviceAddressIndex::Register>,
    /// Reserved
    _reserved10: [u32; 60],
    /// Packet pointer
    /// - Address: 0x504 - 0x508
    packetptr: ReadWrite<u32, PacketPointer::Register>,
    /// Frequency
    /// - Address: 0x508 - 0x50c
    frequency: ReadWrite<u32, Frequency::Register>,
    /// Output power
    /// - Address: 0x50c - 0x510
    txpower: ReadWrite<u32, TransmitPower::Register>,
    /// Data rate and modulation
    /// - Address: 0x510 - 0x514
    mode: ReadWrite<u32, Mode::Register>,
    /// Packet configuration register 0
    /// - Address 0x514 - 0x518
    pcnf0: ReadWrite<u32, PacketConfiguration0::Register>,
    /// Packet configuration register 1
    /// - Address: 0x518 - 0x51c
    pcnf1: ReadWrite<u32, PacketConfiguration1::Register>,
    /// Base address 0
    /// - Address: 0x51c - 0x520
    base0: ReadWrite<u32, BaseAddress::Register>,
    /// Base address 1
    /// - Address: 0x520 - 0x524
    base1: ReadWrite<u32, BaseAddress::Register>,
    /// Prefix bytes for logical addresses 0-3
    /// - Address: 0x524 - 0x528
    prefix0: ReadWrite<u32, Prefix0::Register>,
    /// Prefix bytes for logical addresses 4-7
    /// - Address: 0x528 - 0x52c
    prefix1: ReadWrite<u32, Prefix1::Register>,
    /// Transmit address select
    /// - Address: 0x52c - 0x530
    txaddress: ReadWrite<u32, TransmitAddress::Register>,
    /// Receive address select
    /// - Address: 0x530 - 0x534
    rxaddresses: ReadWrite<u32, ReceiveAddresses::Register>,
    /// CRC configuration
    /// - Address: 0x534 - 0x538
    crccnf: ReadWrite<u32, CrcConfiguration::Register>,
    /// CRC polynomial
    /// - Address: 0x538 - 0x53c
    crcpoly: ReadWrite<u32, CrcPolynomial::Register>,
    /// CRC initial value
    /// - Address: 0x53c - 0x540
    crcinit: ReadWrite<u32, CrcInitialValue::Register>,
    /// Reserved
    _reserved11: [u32; 1],
    /// Interframe spacing in microseconds
    /// - Address: 0x544 - 0x548
    tifs: ReadWrite<u32, InterFrameSpacing::Register>,
    /// RSSI sample
    /// - Address: 0x548 - 0x54c
    rssisample: ReadWrite<u32, RssiSample::Register>,
    /// Reserved
    _reserved12: [u32; 1],
    /// Current radio state
    /// - Address: 0x550 - 0x554
    state: ReadOnly<u32, State::Register>,
    /// Data whitening initial value
    /// - Address: 0x554 - 0x558
    datawhiteiv: ReadWrite<u32, DataWhiteIv::Register>,
    /// Reserved
    _reserved13: [u32; 2],
    /// Bit counter compare
    /// - Address: 0x560 - 0x564
    bcc: ReadWrite<u32, BitCounterCompare::Register>,
    /// Reserved
    _reserved14: [u32; 39],
    /// Device address base segments
    /// - Address: 0x600 - 0x620
    dab: [ReadWrite<u32, DeviceAddressBase::Register>; 8],
    /// Device address prefix
    /// - Address: 0x620 - 0x640
    dap: [ReadWrite<u32, DeviceAddressPrefix::Register>; 8],
    /// Device address match configuration
    /// - Address: 0x640 - 0x644
    dacnf: ReadWrite<u32, DeviceAddressMatch::Register>,
    /// MAC header Search Pattern Configuration
    /// - Address: 0x644 - 0x648
    mhrmatchconf: ReadWrite<u32, MACHeaderSearch::Register>,
    /// MAC Header Search Pattern Mask
    /// - Address: 0x648 - 0x64C
    mhrmatchmas: ReadWrite<u32, MACHeaderMask::Register>,
    /// Reserved
    _reserved15: [u32; 1],
    /// Radio mode configuration register
    /// - Address: 0x650 - 0x654
    modecnf0: ReadWrite<u32, RadioModeConfig::Register>,
    /// Reserved
    _reserved16: [u32; 6],
    /// Clear Channel Assesment (CCA) control register
    /// - Address: 0x66C - 0x670
    ccactrl: ReadWrite<u32, CCAControl::Register>,
    /// Reserved
    _reserved17: [u32; 611],
    /// Peripheral power control
    /// - Address: 0xFFC - 0x1000
    power: ReadWrite<u32, Task::Register>,
}

register_bitfields! [u32,
    /// Task register
    Task [
        /// Enable task
        ENABLE OFFSET(0) NUMBITS(1)
    ],
    /// Event register
    Event [
        /// Ready event
        READY OFFSET(0) NUMBITS(1)
    ],
    /// Shortcut register
    Shortcut [
        /// Shortcut between READY event and START task
        READY_START OFFSET(0) NUMBITS(1),
        /// Shortcut between END event and DISABLE task
        END_DISABLE OFFSET(1) NUMBITS(1),
        /// Shortcut between DISABLED event and TXEN task
        DISABLED_TXEN OFFSET(2) NUMBITS(1),
        /// Shortcut between DISABLED event and RXEN task
        DISABLED_RXEN OFFSET(3) NUMBITS(1),
        /// Shortcut between ADDRESS event and RSSISTART task
        ADDRESS_RSSISTART OFFSET(4) NUMBITS(1),
        /// Shortcut between END event and START task
        END_START OFFSET(5) NUMBITS(1),
        /// Shortcut between ADDRESS event and BCSTART task
        ADDRESS_BCSTART OFFSET(6) NUMBITS(1),
        /// Shortcut between DISABLED event and RSSISTOP task
        DISABLED_RSSISTOP OFFSET(8) NUMBITS(1),
        /// Shortcut between CCAIDLE_TXEN
        CCAIDLE_TXEN OFFSET(12) NUMBITS(1),
        /// Shortcut between RXREADY_CCASTART
        RXREADY_CCASTART OFFSET(11) NUMBITS(1),
        /// Shortcut between TXREADY event and START task
        TXREADY_START OFFSET(19) NUMBITS(1),

    ],
    /// Interrupt register
    Interrupt [
        /// READY event
        READY OFFSET(0) NUMBITS(1),
        /// ADDRESS event
        ADDRESS OFFSET(1) NUMBITS(1),
        /// PAYLOAD event
        PAYLOAD OFFSET(2) NUMBITS(1),
        /// END event
        END OFFSET(3) NUMBITS(1),
        /// DISABLED event
        DISABLED OFFSET(4) NUMBITS(1),
        /// DEVMATCH event
        DEVMATCH OFFSET(5) NUMBITS(1),
        /// DEVMISS event
        DEVMISS OFFSET(6) NUMBITS(1),
        /// RSSIEND event
        RSSIEND OFFSET(7) NUMBITS(1),
        /// BCMATCH event
        BCMATCH OFFSET(10) NUMBITS(1),
        /// CRCOK event
        CRCOK OFFSET(12) NUMBITS(1),
        /// CRCERROR event
        CRCERROR OFFSET(13) NUMBITS(1),
        /// CCAIDLE event
        FRAMESTART OFFSET(14) NUMBITS(1),
        /// CCAIDLE event
        CCAIDLE OFFSET(17) NUMBITS(1),
        /// CCABUSY event
        CCABUSY OFFSET(18) NUMBITS(1),
        /// TXREADY event
        TXREADY OFFSET(21) NUMBITS(1),
        /// RXREADY event
        RXREADY OFFSET(22) NUMBITS(1),
    ],
    /// Receive match register
    ReceiveMatch [
        /// Logical address of which previous packet was received
        MATCH OFFSET(0) NUMBITS(3)
    ],
    /// Received CRC register
    ReceiveCrc [
        /// CRC field of previously received packet
        CRC OFFSET(0) NUMBITS(24)
    ],
    /// Device address match index register
    DeviceAddressIndex [
        /// Device address match index
        /// Index (n) of device address, see DAB\[n\] and DAP\[n\], that got an
        /// address match
        INDEX OFFSET(0) NUMBITS(3)
    ],
    /// Packet pointer register
    PacketPointer [
        /// Packet address to be used for the next transmission or reception. When transmitting, the packet pointed to by this
        /// address will be transmitted and when receiving, the received packet will be written to this address. This address is a byte
        /// aligned ram address.
        POINTER OFFSET(0) NUMBITS(32)
    ],
    /// Frequency register
    Frequency [
        /// Radio channel frequency
        /// Frequency = 2400 + FREQUENCY (MHz)
        FREQUENCY OFFSET(0) NUMBITS(7) [],
        /// Channel map selection.
        /// Channel map between 2400 MHZ .. 2500 MHZ
        MAP OFFSET(8) NUMBITS(1) [
            DEFAULT = 0,
            LOW = 1
        ]
    ],
    /// Transmitting power register
    TransmitPower [
        /// Radio output power
        POWER OFFSET(0) NUMBITS(8) [
            POS4DBM = 4,
            POS3DBM = 3,
            ODBM = 0,
            NEG4DBM = 0xfc,
            NEG8DBM = 0xf8,
            NEG12DBM = 0xf4,
            NEG16DBM = 0xf0,
            NEG20DBM = 0xec,
            NEG40DBM = 0xd8
        ]
    ],
    /// Data rate and modulation register
    Mode [
        /// Radio data rate and modulation setting.
        /// The radio supports Frequency-shift Keying (FSK) modulation
        MODE OFFSET(0) NUMBITS(4) [
            NRF_1MBIT = 0,
            NRF_2MBIT = 1,
            NRF_250KBIT = 2,
            BLE_1MBIT = 3,
            BLE_2MBIT = 4,
            BLE_LR125KBIT = 5,
            BLE_LR500KBIT = 6,
            IEEE802154_250KBIT = 15
        ]
    ],
    /// Packet configuration register 0
    PacketConfiguration0 [
        /// Length on air of LENGTH field in number of bits
        LFLEN OFFSET(0) NUMBITS(4) [],
        /// Length on air of S0 field in number of bytes
        S0LEN OFFSET(8) NUMBITS(1) [],
        /// Length on air of S1 field in number of bits.
        S1LEN OFFSET(16) NUMBITS(4) [],
        /// Include or exclude S1 field in RAM
        S1INCL OFFSET(20) NUMBITS(1) [
            AUTOMATIC = 0,
            INCLUDE = 1
        ],
        /// Length of preamble on air. Decision point: TASKS_START task
        PLEN OFFSET(24) NUMBITS(2) [
            EIGHT = 0,
            SIXTEEN = 1,
            THIRTYTWOZEROS = 2,
            LONGRANGE = 3
        ],
        CRCINC OFFSET(26) NUMBITS(1) [
            EXCLUDE = 0,
            INCLUDE = 1
        ]
    ],
    /// Packet configuration register 1
    PacketConfiguration1 [
        /// Maximum length of packet payload
        MAXLEN OFFSET(0) NUMBITS(8) [],
        /// Static length in number of bytes
        STATLEN OFFSET(8) NUMBITS(8) [],
        /// Base address length in number of bytes
        BALEN OFFSET(16) NUMBITS(3) [],
        /// On air endianness
        ENDIAN OFFSET(24) NUMBITS(1) [
            LITTLE = 0,
            BIG = 1
        ],
        /// Enable or disable packet whitening
        WHITEEN OFFSET(25) NUMBITS(1) [
            DISABLED = 0,
            ENABLED = 1
        ]
    ],
    /// Radio base address register
    BaseAddress [
        /// BASE0 or BASE1
        BASE OFFSET(0) NUMBITS(32)
    ],
    /// Radio prefix0 registers
    Prefix0 [
        /// Address prefix 0
        AP0 OFFSET(0) NUMBITS(8),
        /// Address prefix 1
        AP1 OFFSET(8) NUMBITS(8),
        /// Address prefix 2
        AP2 OFFSET(16) NUMBITS(8),
        /// Address prefix 3
        AP3 OFFSET(24) NUMBITS(8)
    ],
    /// Radio prefix0 registers
    Prefix1 [
        /// Address prefix 4
        AP4 OFFSET(0) NUMBITS(8),
        /// Address prefix 5
        AP5 OFFSET(8) NUMBITS(8),
        /// Address prefix 6
        AP6 OFFSET(16) NUMBITS(8),
        /// Address prefix 7
        AP7 OFFSET(24) NUMBITS(8)
    ],
    /// Transmit address register
    TransmitAddress [
        /// Logical address to be used when transmitting a packet
        ADDRESS OFFSET(0) NUMBITS(3)
    ],
    /// Receive addresses register
    ReceiveAddresses [
        /// Enable or disable reception on logical address 0-7
        ADDRESS OFFSET(0) NUMBITS(8)
    ],
    /// CRC configuration register
    CrcConfiguration [
        /// CRC length in bytes
        LEN OFFSET(0) NUMBITS(2) [
            DISABLED = 0,
            ONE = 1,
            TWO = 2,
            THREE = 3
        ],
        /// Include or exclude packet field from CRC calculation
        SKIPADDR OFFSET(8) NUMBITS(2) [
            INCLUDE = 0,
            EXCLUDE = 1,
            IEEE802154 = 2
        ]
    ],
    /// CRC polynomial register
    CrcPolynomial [
        /// CRC polynomial
        CRCPOLY OFFSET(0) NUMBITS(24)
    ],
    /// CRC initial value register
    CrcInitialValue [
       /// Initial value for CRC calculation
       CRCINIT OFFSET(0) NUMBITS(24)
    ],
    /// Inter Frame Spacing in us register
    InterFrameSpacing [
        /// Inter Frame Spacing in us
        /// Inter frame space is the time interval between two consecutive packets. It is defined as the time, in micro seconds, from the
        /// end of the last bit of the previous packet to the start of the first bit of the subsequent packet
        TIFS OFFSET(0) NUMBITS(8)
    ],
    /// RSSI sample register
    RssiSample [
        /// RSSI sample result
        RSSISAMPLE OFFSET(0) NUMBITS(7)
    ],
    /// Radio state register
    State [
        /// Current radio state
        STATE OFFSET(0) NUMBITS(4) [
            DISABLED = 0,
            RXRU = 1,
            RXIDLE = 2,
            RX = 3,
            RXDISABLED = 4,
            TXRU = 9,
            TXIDLE = 10,
            TX = 11,
            TXDISABLED = 12
        ]
    ],
    /// Data whitening initial value register
    DataWhiteIv [
        /// Data whitening initial value. Bit 6 is hard-wired to '1', writing '0'
        /// to it has no effect, and it will always be read back and used by the device as '1'
        DATEWHITEIV OFFSET(0) NUMBITS(7)
    ],
    /// Bit counter compare register
    BitCounterCompare [
        /// Bit counter compare
        BCC OFFSET(0) NUMBITS(32)
    ],
    /// Device address base register
    DeviceAddressBase [
        /// Device address base 0-7
        DAB OFFSET(0) NUMBITS(32)
    ],
    /// Device address prefix register
    DeviceAddressPrefix [
        /// Device address prefix 0-7
        DAP OFFSET(0) NUMBITS(32)
    ],
    /// Device address match configuration register
    DeviceAddressMatch [
        /// Enable or disable device address matching on 0-7
        ENA OFFSET(0) NUMBITS(8),
        /// TxAdd for device address 0-7
        TXADD OFFSET(8) NUMBITS(8)
    ],
    MACHeaderSearch [
        CONFIG OFFSET(0) NUMBITS(32)
    ],
    MACHeaderMask [
        PATTERN OFFSET(0) NUMBITS(32)
    ],
    CCAControl [
        CCAMODE OFFSET(0) NUMBITS(3) [
            ED_MODE = 0,
            CARRIER_MODE = 1,
            CARRIER_AND_ED_MODE = 2,
            CARRIER_OR_ED_MODE = 3,
            ED_MODE_TEST_1 = 4
        ],
        CCAEDTHRESH OFFSET(8) NUMBITS(8) [],
        CCACORRTHRESH OFFSET(16) NUMBITS(8) [],
        CCACORRCNT OFFSET(24) NUMBITS(8) []
    ],
    /// Radio mode configuration register
    RadioModeConfig [
        /// Radio ramp-up time
        RU OFFSET(0) NUMBITS(1) [
            DEFAULT = 0,
            FAST = 1
        ],
        /// Default TX value
        /// Specifies what the RADIO will transmit when it is not started, i.e. between:
        /// RADIO.EVENTS_READY and RADIO.TASKS_START
        /// RADIO.EVENTS_END and RADIO.TASKS_START
        DTX OFFSET(8) NUMBITS(2) [
            B1 = 0,
            B0 = 1,
            CENTER = 2
        ]
    ]
];

pub struct Radio<'a> {
    registers: StaticRef<RadioRegisters>,
    tx_power: Cell<TxPower>,
    rx_client: OptionalCell<&'a dyn radio::RxClient>,
    tx_client: OptionalCell<&'a dyn radio::TxClient>,
    tx_buf: TakeCell<'static, [u8]>,
    rx_buf: TakeCell<'static, [u8]>,
    ack_buf: TakeCell<'static, [u8]>,
    addr: Cell<u16>,
    addr_long: Cell<[u8; 8]>,
    pan: Cell<u16>,
    cca_count: Cell<u8>,
    cca_be: Cell<u8>,
    random_nonce: Cell<u32>,
    channel: Cell<RadioChannel>,
    timer0: OptionalCell<&'a crate::timer::TimerAlarm<'a>>,
    state: Cell<RadioState>,
}

impl<'a> AlarmClient for Radio<'a> {
    fn alarm(&self) {
        // This alarm function is the callback for when the CCA backoff alarm completes
        // Attempt a new CCA period by issuesing CCASTART task
        self.registers.task_ccastart.write(Task::ENABLE::SET);
    }
}
#[derive(Debug, Clone, Copy)]
enum RadioState {
    OFF,
    TX,
    RX,
    ACK,
}

impl<'a> Radio<'a> {
    pub fn new() -> Self {
        Self {
            registers: RADIO_BASE,
            tx_power: Cell::new(TxPower::ZerodBm),
            rx_client: OptionalCell::empty(),
            tx_client: OptionalCell::empty(),
            tx_buf: TakeCell::empty(),
            rx_buf: TakeCell::empty(),
            ack_buf: TakeCell::empty(),
            addr: Cell::new(0),
            addr_long: Cell::new([0x00; 8]),
            pan: Cell::new(0),
            cca_count: Cell::new(0),
            cca_be: Cell::new(0),
            random_nonce: Cell::new(0xDEADBEEF),
            channel: Cell::new(RadioChannel::DataChannel26),
            timer0: OptionalCell::empty(),
            state: Cell::new(RadioState::OFF),
        }
    }

    pub fn set_timer_ref(&self, timer: &'a crate::timer::TimerAlarm<'a>) {
        self.timer0.set(timer);
    }

    pub fn is_enabled(&self) -> bool {
        self.registers
            .mode
            .matches_all(Mode::MODE::IEEE802154_250KBIT)
    }

    fn rx(&self) {
        self.state.set(RadioState::RX);

        // Unwrap fail = Radio RX Buffer produced an invalid result when setting the DMA pointer.
        let rbuf = self.rx_buf.take().unwrap();
        self.rx_buf.replace(self.set_dma_ptr(rbuf));

        self.registers.shorts.write(Shortcut::READY_START::SET);

        self.registers.task_rxen.write(Task::ENABLE::SET);
    }

    fn set_rx_address(&self) {
        self.registers
            .rxaddresses
            .write(ReceiveAddresses::ADDRESS.val(1));
    }

    fn set_tx_address(&self) {
        self.registers
            .txaddress
            .write(TransmitAddress::ADDRESS.val(0));
    }

    fn radio_on(&self) {
        // reset and enable power
        self.registers.power.write(Task::ENABLE::CLEAR);
        self.registers.power.write(Task::ENABLE::SET);
    }

    fn radio_off(&self) {
        self.registers.power.write(Task::ENABLE::CLEAR);
    }

    fn set_tx_power(&self) {
        self.registers.txpower.set(self.tx_power.get() as u32);
    }

    fn set_dma_ptr(&self, buffer: &'static mut [u8]) -> &'static mut [u8] {
        self.registers
            .packetptr
            .set(buffer.as_ptr() as u32 + MIMIC_PSDU_OFFSET);
        buffer
    }

    fn crc_check(&self) -> Result<(), ErrorCode> {
        if self.registers.crcstatus.is_set(Event::READY) {
            Ok(())
        } else {
            Err(ErrorCode::FAIL)
        }
    }

    // TODO: RECEIVING ACK FOR A SENT TX IS NOT IMPLEMENTED //
    // As a general note for the interrupt handler, event registers must still be cleared even when
    // hardware shortcuts are enabled.
    #[inline(never)]
    pub fn handle_interrupt(&self) {
        self.disable_all_interrupts();

        let mut start_task = false;
        let mut rx_init = false;

        match self.state.get() {
            // It should not be possible to receive an interrupt while the tracked radio state is OFF
            RadioState::OFF => panic!("Received interrupt while off"),
            RadioState::RX => {
                // Enforce READY_START shortcut enablement if radio is receiving
                if !self.registers.shorts.is_set(Shortcut::READY_START) {
                    panic!("READY_START shortcut not enabled while sending.")
                }

                // Since READY_START shortcut enabled, always clear READY event
                self.registers.event_ready.write(Event::READY::CLEAR);

                // Completed receiving a packet, now determine if we need to send ACK
                if self.registers.event_end.is_set(Event::READY) {
                    self.registers.event_end.write(Event::READY::CLEAR);
                    let result = self.crc_check();

<<<<<<< HEAD
                    // Unwrap fail = RX Buffer produced error when sending received packet to requestor
                    let rbuf = self.rx_buf.take().unwrap();

                    let frame_len = rbuf[MIMIC_PSDU_OFFSET as usize] as usize - radio::MFR_SIZE;
                    // Length is: S0 (0 Byte) + Length (1 Byte) + S1 (0 Bytes) + Payload
                    // And because the length field is directly read from the packet
                    // We need to add 2 to length to get the total length

                    // 6th bit in 2nd byte of received 15.4 packet determines if sender requested ACK
                    if rbuf[2] & ACK_FLAG != 0 {
                        self.ack_buf
                            .take()
                            .map_or(Err(ErrorCode::NOMEM), |ack_buf| {
                                // Entered ACK state //
                                self.state.set(RadioState::ACK);

                                // 4th byte of received packet is 15.4 sequence counter
                                let sequence_counter = rbuf[4];

                                // The frame control field is hardcoded for now; this is the
                                // only possible type of ACK currently supported so it is reasonable to hardcode this
                                let ack_buf_send = [2, 0, sequence_counter];

                                // Copy constructed packet into ACK buffer; first two bytes
                                // left empty for MIMIC_PSDU_OFFSET (see other comments)
                                ack_buf[2..5].copy_from_slice(&ack_buf_send);
                                self.rx_buf.replace(rbuf);

                                // If the transmit function fails, return the buffer and return an error
                                if let Err((_, ret_buf)) = self.transmit(ack_buf, 3) {
                                    self.ack_buf.replace(ret_buf);
                                    Err(ErrorCode::FAIL)
                                } else {
                                    Ok(())
                                }
                            })
                            .unwrap_or_else(|_| {
                                // If sending the ACK buffer failed, we must reset the radio to a receive state
                                self.state.set(RadioState::RX);
                                start_task = true;
                            });
                    } else {
                        // Packet received that does not require an ACK
                        // Pass received packet to client and return radio to general
                        // receiving state to listen for new packets
                        self.rx_client.map(|client| {
                            start_task = true;
=======
                    self.rx_client.map(|client| {
                        let rbuf = self.rx_buf.take().unwrap(); // Unwrap fail = RX Buffer produced error when sending received packet to requestor

                        let frame_len = rbuf[MIMIC_PSDU_OFFSET as usize] as usize - radio::MFR_SIZE;
                        // Length is: S0 (0 Byte) + Length (1 Byte) + S1 (0 Bytes) + Payload
                        // And because the length field is directly read from the packet
                        // We need to add 2 to length to get the total length

                        if rbuf[2] & 0b00100000 != 0 {
                            let _ = self
                                .ack_buf
                                .take()
                                .map_or(Err(ErrorCode::NOMEM), |ack_buf| {
                                    let mut ack_buf_send = [18, 0, 0];
                                    let sequence_counter = rbuf[4];
                                    ack_buf_send[2] = sequence_counter;
                                    ack_buf[2..5].copy_from_slice(&mut ack_buf_send);
                                    self.sending_ack.set(true);
                                    self.state.set(RadioState::ACK);
                                    self.rx_buf.replace(rbuf);
                                    if let Err((_, ret_buf)) = self.transmit(ack_buf, 3) {
                                        self.ack_buf.replace(ret_buf);
                                        self.sending_ack.set(false);
                                        self.state.set(RadioState::RX);
                                        // self.registers.task_start.write(Task::ENABLE::SET);
                                        start_task = true;
                                    };
                                    Ok(())
                                });
                        } else {
                            // Radio returns to receiving state, listening for new packets
                            // self.registers.task_start.write(Task::ENABLE::SET);
                            start_task = true;

                            // edge cases not yet handled here
>>>>>>> c78476a7
                            client.receive(
                                rbuf,
                                frame_len,
                                self.registers.crcstatus.get() == 1,
                                result,
                            );
<<<<<<< HEAD
                        });
                    }
=======
                        }
                    });
>>>>>>> c78476a7
                }
            }
            RadioState::TX => {
                // Confirm proper hardware shortcuts are enabled
                if !self.registers.shorts.matches_all(
                    Shortcut::DISABLED_RXEN::SET
                        + Shortcut::CCAIDLE_TXEN::SET
                        + RXREADY_CCASTART::SET,
                ) {
                    panic!("Incorrect shortcut configuration for TX")
                }

<<<<<<< HEAD
                // Handle Event_ready interrupt. The TX path performs both a TX ramp up and
                // an RX ramp up. This means that there are two potential cases we must handle.
                // The ready event due to the Rx Ramp up shortcuts to the CCASTART while the ready
                // event due to the Tx ramp up requires we issue a start task in response to progress
                // the state machine.
                if self.registers.event_ready.is_set(Event::READY) {
                    // In both cases, we must clear event
                    self.registers.event_ready.write(Event::READY::CLEAR);

                    // Ready event from Tx ramp up will be in radio internal TXIDLE state
                    if self.registers.state.get() == nrf5x::constants::RADIO_STATE_TXIDLE {
                        start_task = true;
                    }
=======
                if self.registers.event_ccabusy.is_set(Event::READY) {
                    self.registers.event_ccabusy.write(Event::READY::CLEAR);
                    rx_init = true;
                    self.tx_client.map(|client| {
                        let tbuf = self.tx_buf.take().unwrap(); // Unwrap fail = TX Buffer produced error when sending it back to the requestor after successful transmission.

                        client.send_done(tbuf, false, Err(ErrorCode::FAIL));
                    });
                    // panic!("BAD");
                }
                if self.registers.event_ready.is_set(Event::READY)
                    && self.registers.state.get() == nrf5x::constants::RADIO_STATE_TXIDLE
                {
                    self.registers.event_ready.write(Event::READY::CLEAR);
                    // self.registers.task_start.write(Task::ENABLE::SET);
                    start_task = true;
>>>>>>> c78476a7
                }

                // Handle CCA related interrupts.
                if self.registers.event_ccabusy.is_set(Event::READY) {
                    self.registers.event_ccabusy.write(Event::READY::CLEAR);

                    //need to back off for a period of time outlined
                    //in the IEEE 802.15.4 standard (see Figure 69 in
                    //section 7.5.1.4 The CSMA-CA algorithm of the
                    //standard).
                    if self.cca_count.get() < IEEE802154_MAX_POLLING_ATTEMPTS {
                        self.cca_count.set(self.cca_count.get() + 1);
                        self.cca_be.set(self.cca_be.get() + 1);
                        let backoff_periods = self.random_nonce() & ((1 << self.cca_be.get()) - 1);
                        let current_time = self.timer0.unwrap_or_panic().get_current_time();
                        self.timer0
                            .unwrap_or_panic() // Unwrap fail = Missing timer reference for CSMA
                            .set_alarm(
                                current_time,
                                kernel::hil::time::Ticks32::from(
                                    backoff_periods * (IEEE802154_BACKOFF_PERIOD as u32),
                                ),
                            );
                    } else {
                        // We have exceeded the IEEE802154_MAX_POLLING_ATTEMPTS and should
                        // fail the transmission/return buffer to sending client

                        let result = Err(ErrorCode::BUSY);
                        //TODO: Acked is hardcoded to always return false; add support to receive tx ACK
                        self.tx_client.map(|client| {
                            // Unwrap fail = TX Buffer produced error when sending it back to the requestor after the channel was busy
                            let tbuf = self.tx_buf.take().unwrap();
                            client.send_done(tbuf, false, result);
                        });
                        rx_init = true;
                    }
                }

                // End event received; The TX is now finished and we need to notify the sending client
                if self.registers.event_end.is_set(Event::READY) {
                    self.registers.event_end.write(Event::READY::CLEAR);
                    let result = Ok(());

                    //TODO: Acked is hardcoded to always return false; add support to receive tx ACK
                    self.tx_client.map(|client| {
                        // Unwrap fail = TX Buffer produced error when sending it back to the requestor after successful transmission.
                        let tbuf = self.tx_buf.take().unwrap();
                        client.send_done(tbuf, false, result);
                    });
<<<<<<< HEAD
=======

                    // self.rx();
>>>>>>> c78476a7
                    rx_init = true;
                }
            }
            RadioState::ACK => {
                // Enforce READY_START shortcut enablement if radio is sending ACK
                if !self.registers.shorts.is_set(Shortcut::READY_START) {
                    panic!("READY_START shortcut not enabled while undergoing ACK.")
                }

                // Since READY_START shortcut enabled, always clear READY event
                self.registers.event_ready.write(Event::READY::CLEAR);

                // Completed sending ACK
                if self.registers.event_end.is_set(Event::READY) {
                    self.registers.event_end.write(Event::READY::CLEAR);

                    // Unwrap fail = TX Buffer produced error when sending it back to the requestor after successful transmission.
                    let tbuf = self.tx_buf.take().unwrap();

                    // We must replace the ACK buffer that was passed to tx_buf
                    self.ack_buf.replace(tbuf);

                    // Reset radio to proper receiving state
<<<<<<< HEAD
                    rx_init = true;
=======
                    // self.rx();r
                    rx_init = true;

                    // Update receive client
                    self.rx_client.map(|client| {
                        let rbuf = self.rx_buf.take().unwrap(); // Unwrap fail = RX Buffer produced error when sending received packet to requestor

                        let result = self.crc_check();
                        let frame_len = rbuf[MIMIC_PSDU_OFFSET as usize] as usize - radio::MFR_SIZE;
                        // Length is: S0 (0 Byte) + Length (1 Byte) + S1 (0 Bytes) + Payload
                        // And because the length field is directly read from the packet
                        // We need to add 2 to length to get the total length

                        // edge cases not yet handled here
                        client.receive(
                            rbuf,
                            frame_len,
                            self.registers.crcstatus.get() == 1,
                            result,
                        );
                    });
                }
            }
        }
        /*
        kernel::debug!("**********************************************");

        if self.registers.event_disabled.is_set(Event::READY) {
            kernel::debug!("We are disabled!!");
            self.registers.event_disabled.write(Event::READY::CLEAR);
        }

        kernel::debug!("START STATE {:?}", self.registers.state.get());
        kernel::debug!(
            "EVENT READY STATUS {:?}",
            self.registers.event_ready.is_set(Event::READY)
        );
        kernel::debug!(
            "EVENT End STATUS {:?}",
            self.registers.event_end.is_set(Event::READY)
        );
        kernel::debug!(
            "EVENT CCAIDLE STATUS {:?}",
            self.registers.event_ccaidle.is_set(Event::READY)
        );
        // kernel::debug!(
        //     "EVENT RXREADY STATUS {:?}",
        //     self.registers.event_rxready.is_set(Event::READY)
        // );
        // kernel::debug!(
        //     "EVENT TXREADY STATUS {:?}",
        //     self.registers.event_txready.is_set(Event::READY)
        // );

        // if self.registers.event_txready.is_set(Event::READY) {
        //     self.registers.event_txready.write(Event::READY::CLEAR);
        // }
        // if self.registers.event_rxready.is_set(Event::READY) {
        //     self.registers.event_rxready.write(Event::READY::CLEAR);
        // }

        if self.registers.event_ready.is_set(Event::READY) {
            self.registers.event_ready.write(Event::READY::CLEAR);
            if self.registers.state.matches_any(&[State::STATE::TXIDLE]) {
                self.registers.task_start.write(Task::ENABLE::SET);
            }
        }

        // If short cuts are enabled for READY_START, we must clear event_ready
        // since the hardware shortcut automatically triggers the START task
        if self.registers.shorts.is_set(Shortcut::READY_START) {
            self.registers.event_ready.write(Event::READY::CLEAR);
        }

        /* THIS SECTION HAS NOT BEEN REWRITTEN ... */
        //   IF we receive the go ahead (channel is clear)
        // THEN start the transmit part of the radio
        // THIS CAN BE OPTIMIZED BY ADDING A SHORTCUT TO HANDLE IN HARDWARE
        if self.registers.event_ccaidle.is_set(Event::READY) {
            self.registers.event_ccaidle.write(Event::READY::CLEAR);
            kernel::debug!("CCA IDLE AND NOW SENDING");
            // self.registers.task_txen.write(Task::ENABLE::SET)
        }

        if self.registers.event_framestart.is_set(Event::READY) {
            kernel::debug!("FRAM");
            self.registers.event_framestart.write(Event::READY::CLEAR);
        }

        if self.registers.event_ccabusy.is_set(Event::READY) {
            kernel::debug!("CCA BACK OFF");
            self.registers.event_ccabusy.write(Event::READY::CLEAR);
            // self.registers.event_ready.write(Event::READY::CLEAR);
            // self.registers.task_disable.write(Task::ENABLE::SET);
            // while self.registers.event_disabled.get() == 0 {}
            // self.registers.event_disabled.write(Event::READY::CLEAR);
            //need to back off for a period of time outlined
            //in the IEEE 802.15.4 standard (see Figure 69 in
            //section 7.5.1.4 The CSMA-CA algorithm of the
            //standard).
            if self.cca_count.get() < IEEE802154_MAX_POLLING_ATTEMPTS {
                self.cca_count.set(self.cca_count.get() + 1);
                self.cca_be.set(self.cca_be.get() + 1);
                let backoff_periods = self.random_nonce() & ((1 << self.cca_be.get()) - 1);
                self.timer0
                    .unwrap_or_panic() // Unwrap fail = Missing timer reference for CSMA
                    .set_alarm(
                        kernel::hil::time::Ticks32::from(0),
                        kernel::hil::time::Ticks32::from(
                            backoff_periods * (IEEE802154_BACKOFF_PERIOD as u32),
                        ),
                    );
            } else {
                self.transmitting.set(false);
                //if we are transmitting, the CRCstatus check is always going to be an error
                let result = Err(ErrorCode::BUSY);
                //TODO: Acked is flagged as false until I get around to fixing it.
                self.tx_client.map(|client| {
                    let tbuf = self.tx_buf.take().unwrap(); // Unwrap fail = TX Buffer produced error when sending it back to the requestor after the channel was busy.
                    client.send_done(tbuf, false, result)
                });
            }

            self.enable_interrupts();
        }
        /* ... THIS SECTION HAS NOT BEEN REWRITTEN */

        // tx or rx finished
        if self.registers.event_end.is_set(Event::READY) {
            kernel::debug!("END EVENT GENERATED");
            self.registers.event_end.write(Event::READY::CLEAR);

            let result = if self.registers.crcstatus.is_set(Event::READY) {
                Ok(())
            } else {
                Err(ErrorCode::FAIL)
            };

            match self.registers.state.get() {
                nrf5x::constants::RADIO_STATE_TXRU
                | nrf5x::constants::RADIO_STATE_TXIDLE
                | nrf5x::constants::RADIO_STATE_TXDISABLE
                | nrf5x::constants::RADIO_STATE_TX => {
                    self.transmitting.set(false);
                    //if we are transmitting, the CRCstatus check is always going to be an error
                    let result = Ok(());
                    //TODO: Acked is flagged as false until I get around to fixing it.
                    self.tx_client.map(|client| {
                        let tbuf = self.tx_buf.take().unwrap(); // Unwrap fail = TX Buffer produced error when sending it back to the requestor after successful transmission.
>>>>>>> c78476a7

                    // Notify receive client of packet. The client.receive(...) function has been moved
                    // here to optimize the time taken to send an ACK. If the receive function was called in the
                    // RX state handler, there is a non deterministic time required to complete the function as it may
                    // be passed up the entirety of the networking stack (leading to ACK timeout being exceeded).
                    self.rx_client.map(|client| {
                        // Unwrap fail = RX Buffer produced error when sending received packet to requestor
                        let rbuf = self.rx_buf.take().unwrap();

                        let result = self.crc_check();
                        let frame_len = rbuf[MIMIC_PSDU_OFFSET as usize] as usize - radio::MFR_SIZE;
                        // Length is: S0 (0 Byte) + Length (1 Byte) + S1 (0 Bytes) + Payload
                        // And because the length field is directly read from the packet
                        // We need to add 2 to length to get the total length

                        client.receive(
                            rbuf,
                            frame_len,
                            self.registers.crcstatus.get() == 1,
                            result,
                        );
                    });
                }
            }
        }
<<<<<<< HEAD

        // Enabling hardware shortcuts allows for a much faster operation. However, this can also lead
        // to race conditions and strange edge cases. Namely, if a task_start or rx_en is set while interrupts are disabled,
        // the event_end interrupt can be "missed" and the interrupt handler will not be called. If the event is missed, the state
        // machine is unable to progress and the driver enters a deadlock
=======
        kernel::debug!("END STATE {:?}", self.registers.state.get());
        kernel::debug!(
            "EVENT READY STATUS {:?}",
            self.registers.event_ready.is_set(Event::READY)
        );
        kernel::debug!(
            "EVENT End STATUS {:?}",
            self.registers.event_end.is_set(Event::READY)
        );
        kernel::debug!(
            "EVENT CCAIDLE STATUS {:?}",
            self.registers.event_ccaidle.is_set(Event::READY)
        );
        // kernel::debug!(
        //     "EVENT RXREADY STATUS {:?}",
        //     self.registers.event_rxready.is_set(Event::READY)
        // );
        // kernel::debug!(
        //     "EVENT TXREADY STATUS {:?}",
        //     self.registers.event_txready.is_set(Event::READY)
        // );
        kernel::debug!("///////////////////////////////////////////");*/

>>>>>>> c78476a7
        self.enable_interrupts();
        if rx_init {
            self.rx();
        }
        if start_task {
            self.registers.task_start.write(Task::ENABLE::SET);
        }
    }

    pub fn enable_interrupts(&self) {
        self.registers
            .intenset
            .write(Interrupt::READY::SET + Interrupt::CCABUSY::SET + Interrupt::END::SET);
    }

    pub fn enable_interrupt(&self, intr: u32) {
        self.registers.intenset.set(intr);
    }

    pub fn clear_interrupt(&self, intr: u32) {
        self.registers.intenclr.set(intr);
    }

    pub fn disable_all_interrupts(&self) {
        // disable all possible interrupts
        self.registers.intenclr.set(0xffffffff);
    }

    fn radio_initialize(&self) {
        self.radio_on();

        // CONFIGURE RADIO //
        self.ieee802154_set_channel_rate();

        self.ieee802154_set_packet_config();

        self.ieee802154_set_crc_config();

        self.ieee802154_set_rampup_mode();

        self.ieee802154_set_cca_config();

        self.ieee802154_set_tx_power();

        self.ieee802154_set_channel_freq(self.channel.get());

        self.set_tx_address();
        self.set_rx_address();

        // Begin receiving procedure
        self.enable_interrupts();
        self.rx();
    }

    // IEEE802.15.4 SPECIFICATION Section 6.20.12.5 of the NRF52840 Datasheet
    fn ieee802154_set_crc_config(&self) {
        self.registers
            .crccnf
            .write(CrcConfiguration::LEN::TWO + CrcConfiguration::SKIPADDR::IEEE802154);
        self.registers
            .crcinit
            .set(nrf5x::constants::RADIO_CRCINIT_IEEE802154);
        self.registers
            .crcpoly
            .set(nrf5x::constants::RADIO_CRCPOLY_IEEE802154);
    }

    fn ieee802154_set_rampup_mode(&self) {
        self.registers
            .modecnf0
            .write(RadioModeConfig::RU::FAST + RadioModeConfig::DTX::CENTER);
    }

    fn ieee802154_set_cca_config(&self) {
        self.registers.ccactrl.write(
            CCAControl::CCAMODE.val(nrf5x::constants::IEEE802154_CCA_MODE)
                + CCAControl::CCAEDTHRESH.val(nrf5x::constants::IEEE802154_CCA_ED_THRESH)
                + CCAControl::CCACORRTHRESH.val(nrf5x::constants::IEEE802154_CCA_CORR_THRESH)
                + CCAControl::CCACORRCNT.val(nrf5x::constants::IEEE802154_CCA_CORR_CNT),
        );
    }

    // Packet configuration
    // Settings taken from RiotOS nrf52840 15.4 driver
    fn ieee802154_set_packet_config(&self) {
        self.registers.pcnf0.write(
            PacketConfiguration0::LFLEN.val(8)
                + PacketConfiguration0::PLEN::THIRTYTWOZEROS
                + PacketConfiguration0::CRCINC::INCLUDE,
        );

        self.registers
            .pcnf1
            .write(PacketConfiguration1::MAXLEN.val(nrf5x::constants::RADIO_PAYLOAD_LENGTH as u32));
    }

    fn ieee802154_set_channel_rate(&self) {
        self.registers.mode.write(Mode::MODE::IEEE802154_250KBIT);
    }

    fn ieee802154_set_channel_freq(&self, channel: RadioChannel) {
        self.registers
            .frequency
            .write(Frequency::FREQUENCY.val(channel as u32));
    }

    fn ieee802154_set_tx_power(&self) {
        self.set_tx_power();
    }

    pub fn startup(&self) -> Result<(), ErrorCode> {
        self.radio_initialize();
        Ok(())
    }

    // Returns a new pseudo-random number and updates the randomness state.
    //
    // Uses the [Xorshift](https://en.wikipedia.org/wiki/Xorshift) algorithm to
    // produce pseudo-random numbers. Uses the `random_nonce` field to keep
    // state.
    fn random_nonce(&self) -> u32 {
        let mut next_nonce = ::core::num::Wrapping(self.random_nonce.get());
        next_nonce ^= next_nonce << 13;
        next_nonce ^= next_nonce >> 17;
        next_nonce ^= next_nonce << 5;
        self.random_nonce.set(next_nonce.0);
        self.random_nonce.get()
    }
}

impl<'a> kernel::hil::radio::RadioConfig<'a> for Radio<'a> {
    fn initialize(
        &self,
        _spi_buf: &'static mut [u8],
        _reg_write: &'static mut [u8],
        _reg_read: &'static mut [u8],
    ) -> Result<(), ErrorCode> {
        self.radio_initialize();
        Ok(())
    }

    fn set_power_client(&self, _client: &'a dyn PowerClient) {
        //
    }

    fn reset(&self) -> Result<(), ErrorCode> {
        self.radio_on();
        Ok(())
    }
    fn start(&self) -> Result<(), ErrorCode> {
        let _ = self.reset();
        Ok(())
    }
    fn stop(&self) -> Result<(), ErrorCode> {
        self.radio_off();
        self.state.set(RadioState::OFF);
        Ok(())
    }
    fn is_on(&self) -> bool {
        if self.registers.power.is_set(Task::ENABLE) {
            return true;
        } else {
            return false;
        }
    }

    // Previous driver implementation //
    fn busy(&self) -> bool {
        false
    }

    //#################################################
    ///These methods are holdovers from when the radio HIL was mostly to an external
    ///module over an interface
    //#################################################

    //fn set_power_client(&self, client: &'static radio::PowerClient){

    //}
    /// Commit the config calls to hardware, changing the address,
    /// PAN ID, TX power, and channel to the specified values, issues
    /// a callback to the config client when done.
    fn config_commit(&self) {
        self.radio_off();
        self.radio_initialize();
    }

    fn set_config_client(&self, _client: &'a dyn radio::ConfigClient) {}

    //#################################################
    /// Accessors
    //#################################################

    fn get_address(&self) -> u16 {
        self.addr.get()
    }

    fn get_address_long(&self) -> [u8; 8] {
        self.addr_long.get()
    }

    /// The 16-bit PAN ID
    fn get_pan(&self) -> u16 {
        self.pan.get()
    }
    /// The transmit power, in dBm
    fn get_tx_power(&self) -> i8 {
        self.tx_power.get() as i8
    }
    /// The 802.15.4 channel
    fn get_channel(&self) -> u8 {
        self.channel.get().get_channel_index()
    }

    //#################################################
    /// Mutators
    //#################################################

    fn set_address(&self, addr: u16) {
        self.addr.set(addr);
    }

    fn set_address_long(&self, addr: [u8; 8]) {
        self.addr_long.set(addr);
    }

    fn set_pan(&self, id: u16) {
        self.pan.set(id);
    }

    fn set_channel(&self, chan: u8) -> Result<(), ErrorCode> {
        match RadioChannel::try_from(chan) {
            Err(_) => Err(ErrorCode::NOSUPPORT),
            Ok(res) => {
                self.channel.set(res);
                Ok(())
            }
        }
    }

    fn set_tx_power(&self, tx_power: i8) -> Result<(), ErrorCode> {
        // Convert u8 to TxPower
        match nrf5x::constants::TxPower::try_from(tx_power as u8) {
            // Invalid transmitting power, propogate error
            Err(_) => Err(ErrorCode::NOSUPPORT),
            // Valid transmitting power, propogate success
            Ok(res) => {
                self.tx_power.set(res);
                Ok(())
            }
        }
    }
}

impl<'a> kernel::hil::radio::RadioData<'a> for Radio<'a> {
    fn set_receive_client(&self, client: &'a dyn radio::RxClient, buffer: &'static mut [u8]) {
        self.rx_client.set(client);
        self.rx_buf.replace(buffer);
    }

    fn set_ack_buffer(&self, buffer: &'static mut [u8]) {
        self.ack_buf.replace(buffer);
    }

    fn set_receive_buffer(&self, buffer: &'static mut [u8]) {
        self.rx_buf.replace(buffer);
    }

    fn set_transmit_client(&self, client: &'a dyn radio::TxClient) {
        self.tx_client.set(client);
    }

    fn transmit(
        &self,
        buf: &'static mut [u8],
        frame_len: usize,
    ) -> Result<(), (ErrorCode, &'static mut [u8])> {
        if self.tx_buf.is_some() {
            // tx_buf TakeCell is only occupied when a transmission is underway. This
            // check insures we do not interrupt an ungoing transmission
            return Err((ErrorCode::BUSY, buf));
        } else if radio::PSDU_OFFSET + frame_len >= buf.len() {
            // Not enough room for CRC
            return Err((ErrorCode::SIZE, buf));
        }

        if let RadioState::OFF = self.state.get() {
            self.radio_initialize();
        }

        buf[MIMIC_PSDU_OFFSET as usize] = (frame_len + radio::MFR_SIZE) as u8;

        // The tx_buf does not possess static memory. This buffer only temporarily holds
        // a reference to another buffer passed as a function argument. The tx_buf holds
        // ownership of this buffer until it is returned through the send_done(...) function
        self.tx_buf.replace(self.set_dma_ptr(buf));

        // The transmit function handles sending both ACK and standard packets
        if let RadioState::ACK = self.state.get() {
            self.registers.task_txen.write(Task::ENABLE::SET);
        } else {
<<<<<<< HEAD
            // Configure radio for standard packet TX
=======
>>>>>>> c78476a7
            self.state.set(RadioState::TX);
            self.registers.shorts.write(
                Shortcut::DISABLED_RXEN::SET
                    + Shortcut::CCAIDLE_TXEN::SET
                    + Shortcut::RXREADY_CCASTART::SET,
            );

            // Radio is in proper RX state, send CCASTART task
            self.registers.task_disable.write(Task::ENABLE::SET);
        }

        Ok(())
    }
}<|MERGE_RESOLUTION|>--- conflicted
+++ resolved
@@ -823,7 +823,6 @@
                     self.registers.event_end.write(Event::READY::CLEAR);
                     let result = self.crc_check();
 
-<<<<<<< HEAD
                     // Unwrap fail = RX Buffer produced error when sending received packet to requestor
                     let rbuf = self.rx_buf.take().unwrap();
 
@@ -871,56 +870,16 @@
                         // receiving state to listen for new packets
                         self.rx_client.map(|client| {
                             start_task = true;
-=======
-                    self.rx_client.map(|client| {
-                        let rbuf = self.rx_buf.take().unwrap(); // Unwrap fail = RX Buffer produced error when sending received packet to requestor
-
-                        let frame_len = rbuf[MIMIC_PSDU_OFFSET as usize] as usize - radio::MFR_SIZE;
-                        // Length is: S0 (0 Byte) + Length (1 Byte) + S1 (0 Bytes) + Payload
-                        // And because the length field is directly read from the packet
-                        // We need to add 2 to length to get the total length
-
-                        if rbuf[2] & 0b00100000 != 0 {
-                            let _ = self
-                                .ack_buf
-                                .take()
-                                .map_or(Err(ErrorCode::NOMEM), |ack_buf| {
-                                    let mut ack_buf_send = [18, 0, 0];
-                                    let sequence_counter = rbuf[4];
-                                    ack_buf_send[2] = sequence_counter;
-                                    ack_buf[2..5].copy_from_slice(&mut ack_buf_send);
-                                    self.sending_ack.set(true);
-                                    self.state.set(RadioState::ACK);
-                                    self.rx_buf.replace(rbuf);
-                                    if let Err((_, ret_buf)) = self.transmit(ack_buf, 3) {
-                                        self.ack_buf.replace(ret_buf);
-                                        self.sending_ack.set(false);
-                                        self.state.set(RadioState::RX);
-                                        // self.registers.task_start.write(Task::ENABLE::SET);
-                                        start_task = true;
-                                    };
-                                    Ok(())
-                                });
-                        } else {
-                            // Radio returns to receiving state, listening for new packets
-                            // self.registers.task_start.write(Task::ENABLE::SET);
-                            start_task = true;
-
-                            // edge cases not yet handled here
->>>>>>> c78476a7
+
                             client.receive(
                                 rbuf,
                                 frame_len,
                                 self.registers.crcstatus.get() == 1,
                                 result,
                             );
-<<<<<<< HEAD
                         });
                     }
-=======
-                        }
-                    });
->>>>>>> c78476a7
+
                 }
             }
             RadioState::TX => {
@@ -933,7 +892,6 @@
                     panic!("Incorrect shortcut configuration for TX")
                 }
 
-<<<<<<< HEAD
                 // Handle Event_ready interrupt. The TX path performs both a TX ramp up and
                 // an RX ramp up. This means that there are two potential cases we must handle.
                 // The ready event due to the Rx Ramp up shortcuts to the CCASTART while the ready
@@ -947,24 +905,7 @@
                     if self.registers.state.get() == nrf5x::constants::RADIO_STATE_TXIDLE {
                         start_task = true;
                     }
-=======
-                if self.registers.event_ccabusy.is_set(Event::READY) {
-                    self.registers.event_ccabusy.write(Event::READY::CLEAR);
-                    rx_init = true;
-                    self.tx_client.map(|client| {
-                        let tbuf = self.tx_buf.take().unwrap(); // Unwrap fail = TX Buffer produced error when sending it back to the requestor after successful transmission.
-
-                        client.send_done(tbuf, false, Err(ErrorCode::FAIL));
-                    });
-                    // panic!("BAD");
-                }
-                if self.registers.event_ready.is_set(Event::READY)
-                    && self.registers.state.get() == nrf5x::constants::RADIO_STATE_TXIDLE
-                {
-                    self.registers.event_ready.write(Event::READY::CLEAR);
-                    // self.registers.task_start.write(Task::ENABLE::SET);
-                    start_task = true;
->>>>>>> c78476a7
+
                 }
 
                 // Handle CCA related interrupts.
@@ -1014,11 +955,7 @@
                         let tbuf = self.tx_buf.take().unwrap();
                         client.send_done(tbuf, false, result);
                     });
-<<<<<<< HEAD
-=======
-
-                    // self.rx();
->>>>>>> c78476a7
+
                     rx_init = true;
                 }
             }
@@ -1042,15 +979,16 @@
                     self.ack_buf.replace(tbuf);
 
                     // Reset radio to proper receiving state
-<<<<<<< HEAD
                     rx_init = true;
-=======
-                    // self.rx();r
-                    rx_init = true;
-
-                    // Update receive client
+
+
+                    // Notify receive client of packet. The client.receive(...) function has been moved
+                    // here to optimize the time taken to send an ACK. If the receive function was called in the
+                    // RX state handler, there is a non deterministic time required to complete the function as it may
+                    // be passed up the entirety of the networking stack (leading to ACK timeout being exceeded).
                     self.rx_client.map(|client| {
-                        let rbuf = self.rx_buf.take().unwrap(); // Unwrap fail = RX Buffer produced error when sending received packet to requestor
+                        // Unwrap fail = RX Buffer produced error when sending received packet to requestor
+                        let rbuf = self.rx_buf.take().unwrap();
 
                         let result = self.crc_check();
                         let frame_len = rbuf[MIMIC_PSDU_OFFSET as usize] as usize - radio::MFR_SIZE;
@@ -1058,7 +996,6 @@
                         // And because the length field is directly read from the packet
                         // We need to add 2 to length to get the total length
 
-                        // edge cases not yet handled here
                         client.receive(
                             rbuf,
                             frame_len,
@@ -1069,188 +1006,12 @@
                 }
             }
         }
-        /*
-        kernel::debug!("**********************************************");
-
-        if self.registers.event_disabled.is_set(Event::READY) {
-            kernel::debug!("We are disabled!!");
-            self.registers.event_disabled.write(Event::READY::CLEAR);
-        }
-
-        kernel::debug!("START STATE {:?}", self.registers.state.get());
-        kernel::debug!(
-            "EVENT READY STATUS {:?}",
-            self.registers.event_ready.is_set(Event::READY)
-        );
-        kernel::debug!(
-            "EVENT End STATUS {:?}",
-            self.registers.event_end.is_set(Event::READY)
-        );
-        kernel::debug!(
-            "EVENT CCAIDLE STATUS {:?}",
-            self.registers.event_ccaidle.is_set(Event::READY)
-        );
-        // kernel::debug!(
-        //     "EVENT RXREADY STATUS {:?}",
-        //     self.registers.event_rxready.is_set(Event::READY)
-        // );
-        // kernel::debug!(
-        //     "EVENT TXREADY STATUS {:?}",
-        //     self.registers.event_txready.is_set(Event::READY)
-        // );
-
-        // if self.registers.event_txready.is_set(Event::READY) {
-        //     self.registers.event_txready.write(Event::READY::CLEAR);
-        // }
-        // if self.registers.event_rxready.is_set(Event::READY) {
-        //     self.registers.event_rxready.write(Event::READY::CLEAR);
-        // }
-
-        if self.registers.event_ready.is_set(Event::READY) {
-            self.registers.event_ready.write(Event::READY::CLEAR);
-            if self.registers.state.matches_any(&[State::STATE::TXIDLE]) {
-                self.registers.task_start.write(Task::ENABLE::SET);
-            }
-        }
-
-        // If short cuts are enabled for READY_START, we must clear event_ready
-        // since the hardware shortcut automatically triggers the START task
-        if self.registers.shorts.is_set(Shortcut::READY_START) {
-            self.registers.event_ready.write(Event::READY::CLEAR);
-        }
-
-        /* THIS SECTION HAS NOT BEEN REWRITTEN ... */
-        //   IF we receive the go ahead (channel is clear)
-        // THEN start the transmit part of the radio
-        // THIS CAN BE OPTIMIZED BY ADDING A SHORTCUT TO HANDLE IN HARDWARE
-        if self.registers.event_ccaidle.is_set(Event::READY) {
-            self.registers.event_ccaidle.write(Event::READY::CLEAR);
-            kernel::debug!("CCA IDLE AND NOW SENDING");
-            // self.registers.task_txen.write(Task::ENABLE::SET)
-        }
-
-        if self.registers.event_framestart.is_set(Event::READY) {
-            kernel::debug!("FRAM");
-            self.registers.event_framestart.write(Event::READY::CLEAR);
-        }
-
-        if self.registers.event_ccabusy.is_set(Event::READY) {
-            kernel::debug!("CCA BACK OFF");
-            self.registers.event_ccabusy.write(Event::READY::CLEAR);
-            // self.registers.event_ready.write(Event::READY::CLEAR);
-            // self.registers.task_disable.write(Task::ENABLE::SET);
-            // while self.registers.event_disabled.get() == 0 {}
-            // self.registers.event_disabled.write(Event::READY::CLEAR);
-            //need to back off for a period of time outlined
-            //in the IEEE 802.15.4 standard (see Figure 69 in
-            //section 7.5.1.4 The CSMA-CA algorithm of the
-            //standard).
-            if self.cca_count.get() < IEEE802154_MAX_POLLING_ATTEMPTS {
-                self.cca_count.set(self.cca_count.get() + 1);
-                self.cca_be.set(self.cca_be.get() + 1);
-                let backoff_periods = self.random_nonce() & ((1 << self.cca_be.get()) - 1);
-                self.timer0
-                    .unwrap_or_panic() // Unwrap fail = Missing timer reference for CSMA
-                    .set_alarm(
-                        kernel::hil::time::Ticks32::from(0),
-                        kernel::hil::time::Ticks32::from(
-                            backoff_periods * (IEEE802154_BACKOFF_PERIOD as u32),
-                        ),
-                    );
-            } else {
-                self.transmitting.set(false);
-                //if we are transmitting, the CRCstatus check is always going to be an error
-                let result = Err(ErrorCode::BUSY);
-                //TODO: Acked is flagged as false until I get around to fixing it.
-                self.tx_client.map(|client| {
-                    let tbuf = self.tx_buf.take().unwrap(); // Unwrap fail = TX Buffer produced error when sending it back to the requestor after the channel was busy.
-                    client.send_done(tbuf, false, result)
-                });
-            }
-
-            self.enable_interrupts();
-        }
-        /* ... THIS SECTION HAS NOT BEEN REWRITTEN */
-
-        // tx or rx finished
-        if self.registers.event_end.is_set(Event::READY) {
-            kernel::debug!("END EVENT GENERATED");
-            self.registers.event_end.write(Event::READY::CLEAR);
-
-            let result = if self.registers.crcstatus.is_set(Event::READY) {
-                Ok(())
-            } else {
-                Err(ErrorCode::FAIL)
-            };
-
-            match self.registers.state.get() {
-                nrf5x::constants::RADIO_STATE_TXRU
-                | nrf5x::constants::RADIO_STATE_TXIDLE
-                | nrf5x::constants::RADIO_STATE_TXDISABLE
-                | nrf5x::constants::RADIO_STATE_TX => {
-                    self.transmitting.set(false);
-                    //if we are transmitting, the CRCstatus check is always going to be an error
-                    let result = Ok(());
-                    //TODO: Acked is flagged as false until I get around to fixing it.
-                    self.tx_client.map(|client| {
-                        let tbuf = self.tx_buf.take().unwrap(); // Unwrap fail = TX Buffer produced error when sending it back to the requestor after successful transmission.
->>>>>>> c78476a7
-
-                    // Notify receive client of packet. The client.receive(...) function has been moved
-                    // here to optimize the time taken to send an ACK. If the receive function was called in the
-                    // RX state handler, there is a non deterministic time required to complete the function as it may
-                    // be passed up the entirety of the networking stack (leading to ACK timeout being exceeded).
-                    self.rx_client.map(|client| {
-                        // Unwrap fail = RX Buffer produced error when sending received packet to requestor
-                        let rbuf = self.rx_buf.take().unwrap();
-
-                        let result = self.crc_check();
-                        let frame_len = rbuf[MIMIC_PSDU_OFFSET as usize] as usize - radio::MFR_SIZE;
-                        // Length is: S0 (0 Byte) + Length (1 Byte) + S1 (0 Bytes) + Payload
-                        // And because the length field is directly read from the packet
-                        // We need to add 2 to length to get the total length
-
-                        client.receive(
-                            rbuf,
-                            frame_len,
-                            self.registers.crcstatus.get() == 1,
-                            result,
-                        );
-                    });
-                }
-            }
-        }
-<<<<<<< HEAD
 
         // Enabling hardware shortcuts allows for a much faster operation. However, this can also lead
         // to race conditions and strange edge cases. Namely, if a task_start or rx_en is set while interrupts are disabled,
         // the event_end interrupt can be "missed" and the interrupt handler will not be called. If the event is missed, the state
         // machine is unable to progress and the driver enters a deadlock
-=======
-        kernel::debug!("END STATE {:?}", self.registers.state.get());
-        kernel::debug!(
-            "EVENT READY STATUS {:?}",
-            self.registers.event_ready.is_set(Event::READY)
-        );
-        kernel::debug!(
-            "EVENT End STATUS {:?}",
-            self.registers.event_end.is_set(Event::READY)
-        );
-        kernel::debug!(
-            "EVENT CCAIDLE STATUS {:?}",
-            self.registers.event_ccaidle.is_set(Event::READY)
-        );
-        // kernel::debug!(
-        //     "EVENT RXREADY STATUS {:?}",
-        //     self.registers.event_rxready.is_set(Event::READY)
-        // );
-        // kernel::debug!(
-        //     "EVENT TXREADY STATUS {:?}",
-        //     self.registers.event_txready.is_set(Event::READY)
-        // );
-        kernel::debug!("///////////////////////////////////////////");*/
-
->>>>>>> c78476a7
+
         self.enable_interrupts();
         if rx_init {
             self.rx();
@@ -1552,10 +1313,7 @@
         if let RadioState::ACK = self.state.get() {
             self.registers.task_txen.write(Task::ENABLE::SET);
         } else {
-<<<<<<< HEAD
             // Configure radio for standard packet TX
-=======
->>>>>>> c78476a7
             self.state.set(RadioState::TX);
             self.registers.shorts.write(
                 Shortcut::DISABLED_RXEN::SET
