--- conflicted
+++ resolved
@@ -378,20 +378,11 @@
     fn make_output(&self) -> hil::gpio::Configuration {
         let gpio_regs = &*self.gpio_registers;
         gpio_regs.dirset.set(1 << self.pin);
-<<<<<<< HEAD
-        hil::gpio::Configuration::Unknown
-    }
-
-    fn disable_output(&self) -> hil::gpio::Configuration {
-        self.make_input();
-        hil::gpio::Configuration::Unknown
-=======
         hil::gpio::Configuration::Output
     }
 
     fn disable_output(&self) -> hil::gpio::Configuration {
         self.make_input()
->>>>>>> e047d6c4
     }
 
     // Configuration constants stolen from
@@ -399,42 +390,6 @@
     fn make_input(&self) -> hil::gpio::Configuration {
         let gpio_regs = &*self.gpio_registers;
         gpio_regs.dirclr.set(1 << self.pin);
-<<<<<<< HEAD
-        hil::gpio::Configuration::Unknown
-    }
-
-    fn disable_input(&self) -> hil::gpio::Configuration {
-        self.make_output();
-        hil::gpio::Configuration::Unknown
-    }
-
-    fn configuration(&self) -> hil::gpio::Configuration {
-        hil::gpio::Configuration::Unknown
-    }
-
-    fn low_power(&self) {
-        // TODO
-    }
-
-    fn is_input(&self) -> bool {
-        //TODO
-        false
-    }
-
-    fn is_output(&self) -> bool {
-        //TODO
-        false
-    }
-}
-
-impl hil::gpio::Input for GPIOPin {
-    fn read(&self) -> bool {
-        let gpio_regs = &*self.gpio_registers;
-        gpio_regs.in_.get() & (1 << self.pin) != 0
-    }
-}
-
-=======
         hil::gpio::Configuration::Input
     }
 
@@ -463,7 +418,6 @@
     }
 }
 
->>>>>>> e047d6c4
 impl hil::gpio::Output for GPIOPin {
     fn set(&self) {
         let gpio_regs = &*self.gpio_registers;
@@ -488,7 +442,6 @@
 impl hil::gpio::Interrupt for GPIOPin {
     fn set_client(&self, client: &'static hil::gpio::Client) {
         self.client.set(client);
-<<<<<<< HEAD
     }
 
     fn is_pending(&self) -> bool {
@@ -501,20 +454,6 @@
         }
     }
 
-=======
-    }
-
-    fn is_pending(&self) -> bool {
-        if let Ok(channel) = self.find_channel(self.pin) {
-            let regs = &*self.gpiote_registers;
-            let ev = &regs.event_in[channel];
-            ev.matches_any(EventsIn::EVENT::Ready)
-        } else {
-            false
-        }
-    }
-
->>>>>>> e047d6c4
     fn enable_interrupts(&self, mode: hil::gpio::InterruptEdge) {
         if let Ok(channel) = self.allocate_channel() {
             let polarity = match mode {
