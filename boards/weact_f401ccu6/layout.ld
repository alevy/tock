--- conflicted
+++ resolved
@@ -1,21 +1,13 @@
 /* Memory layout for the STM32F401CCU6
  * rom = 256KiB (LENGTH = 0x00040000)
  * kernel = 150KiB
-<<<<<<< HEAD
- * user = 106KiB
-=======
  * user = 102KiB
->>>>>>> 6b8e1fc5
  * ram = 64KiB */
 
 MEMORY
 {
   rom (rx)  : ORIGIN = 0x08000000, LENGTH = 150K
-<<<<<<< HEAD
-  prog (rx) : ORIGIN = 0x08025800, LENGTH = 106K
-=======
   prog (rx) : ORIGIN = 0x08025800, LENGTH = 102K
->>>>>>> 6b8e1fc5
   ram (rwx) : ORIGIN = 0x20000000, LENGTH = 64K
 }
 
